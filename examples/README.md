--- conflicted
+++ resolved
@@ -11,67 +11,17 @@
 [get_started_tensorflow.py](get_started_tensorflow.py) demonstrates a simple example of using ART with Tensorflow v1.x. 
 
 ### Keras
-<<<<<<< HEAD
-[get_started_tensorflow.py](get_started_keras.py) demonstrates a simple example of using ART with Keras. 
-
-### PyTorch
-[get_started_tensorflow.py](get_started_pytorch.py) demonstrates a simple example of using ART with PyTorch. 
-
-### MXNet
-[get_started_tensorflow.py](get_started_mxnet.py) demonstrates a simple example of using ART with MXNet. 
-
-### Scikit-learn
-[get_started_tensorflow.py](get_started_scikit_learn.py) demonstrates a simple example of using ART with Scikit-learn. 
-This example uses the support vector machine SVC, but any other classifier of Scikit-learn can be used as well.
-
-### XGBoost
-[get_started_tensorflow.py](get_started_xgboost.py) demonstrates a simple example of using ART with XGBoost.
-Because gradient boosted tree classifier do not provide gradients, the adversarial examples are created with the 
-black-box method Zeroth Order Optimization.
-
-### LightGBM
-[get_started_tensorflow.py](get_started_lightgbm.py) demonstrates a simple example of using ART with LightGBM.
-Because gradient boosted tree classifier do not provide gradients, the adversarial examples are created with the 
-black-box method Zeroth Order Optimization.
-
-
-## Applications
-
-[cifar_adversarial_training.py](adversarial_training_cifar10.py) trains a convolutional neural network on the CIFAR-10 
-dataset, then generates adversarial images using the DeepFool attack and retrains the network on the training set 
-augmented with the adversarial images.
-
-[data_augmentation.py](adversarial_training_data_augmentation.py) shows how to use ART and Keras to perform adversarial
-training using data generators for CIFAR-10.
-
-[mnist_cnn_fgsm.py](mnist_cnn_fgsm.py) trains a convolutional neural network on MNIST, then crafts FGSM attack examples on it.
-
-[mnist_poison_detection.py](mnist_poison_detection.py) generates a backdoor for MNIST dataset, then trains a 
-convolutional neural network on the poisoned dataset and runs activation defence to find poison.
-
-[mnist_transferability.py](mnist_transferability.py) trains a convolutional neural network on the MNIST dataset using 
-the Keras backend, then generates adversarial images using DeepFool and uses them to attack a convolutional neural 
-network trained on MNIST using TensorFlow. This is to show how to perform a black-box attack: the attack never has
-access to the parameters of the TensorFlow model.
-=======
 [get_started_keras.py](get_started_keras.py) demonstrates a simple example of using ART with Keras. 
 
 ### PyTorch
 [get_started_pytorch.py](get_started_pytorch.py) demonstrates a simple example of using ART with PyTorch. 
->>>>>>> e8f95b89
 
 ### MXNet
 [get_started_mxnet.py](get_started_mxnet.py) demonstrates a simple example of using ART with MXNet. 
 
-<<<<<<< HEAD
-We have also created a sample Jupyter notebook in [Fabric for Deep Learning](https://github.com/IBM/FfDL) repository which
-shows you how to launch training using FfDL, and then invoke ART to find model vulnerabilities. Fabric for Deep Learning
-(FfDL, pronounced fiddle) is a Deep Learning Platform offering TensorFlow, Caffe, PyTorch etc. as a Service on Kubernetes
-=======
 ### Scikit-learn
 [get_started_scikit_learn.py](get_started_scikit_learn.py) demonstrates a simple example of using ART with Scikit-learn. 
 This example uses the support vector machine SVC, but any other classifier of Scikit-learn can be used as well.
->>>>>>> e8f95b89
 
 ### XGBoost
 [get_started_xgboost.py](get_started_xgboost.py) demonstrates a simple example of using ART with XGBoost.
