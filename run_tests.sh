#!/usr/bin/env bash
exit_code=0

# Set TensorFlow logging to minimum level ERROR
export TF_CPP_MIN_LOG_LEVEL="3"

# --------------------------------------------------------------------------------------------------------------- TESTS


#NOTE: All the tests should be ran within this loop. All other tests are legacy tests that must be
# made framework independent to be incorporated within this loop
frameworkList=("tensorflow" "keras" "pytorch" "scikitlearn" "mxnet" "kerastf")
framework=$1

if [[ ${framework} != "legacy" ]]
then
    echo "#######################################################################"
    echo "############### Running tests with framework $framework ###############"
    echo "#######################################################################"

    pytest --cov-report=xml --cov=art --cov-append  -q -vv tests/defences/detector/poison/test_spectral_signature_defense.py --framework=$framework --skip_travis=True --durations=0
    if [[ $? -ne 0 ]]; then exit_code=1; echo "Failed defences/detector/poison/test_spectral_signature_defense.py tests"; fi

    pytest --cov-report=xml --cov=art --cov-append  -q -vv tests/defences/preprocessor --framework=$framework --skip_travis=True --durations=0
    if [[ $? -ne 0 ]]; then exit_code=1; echo "Failed defences/preprocessor tests"; fi

    pytest --cov-report=xml --cov=art --cov-append  -q -vv tests/defences/transformer --framework=$framework --skip_travis=True --durations=0
    if [[ $? -ne 0 ]]; then exit_code=1; echo "Failed defences/transformer tests"; fi

    pytest --cov-report=xml --cov=art --cov-append  -q -vv tests/preprocessing/audio --framework=$framework --skip_travis=True --durations=0
    if [[ $? -ne 0 ]]; then exit_code=1; echo "Failed preprocessing/audio tests"; fi

    pytest --cov-report=xml --cov=art --cov-append  -q -vv tests/preprocessing/expectation_over_transformation --framework=$framework --skip_travis=True --durations=0
    if [[ $? -ne 0 ]]; then exit_code=1; echo "Failed preprocessing/expectation_over_transformation tests"; fi

    pytest --cov-report=xml --cov=art --cov-append  -q -vv tests/utils --framework=$framework --skip_travis=True --durations=0
    if [[ $? -ne 0 ]]; then exit_code=1; echo "Failed utils tests"; fi

    pytest --cov-report=xml --cov=art --cov-append  -q -vv -s tests/attacks/poison/ --framework=$framework  --skip_travis=True --durations=0
    if [[ $? -ne 0 ]]; then exit_code=1; echo "Failed attacks/poison tests"; fi

    pytest --cov-report=xml --cov=art --cov-append  -q -vv -s tests/attacks/evasion/ --framework=$framework  --skip_travis=True --durations=0
    if [[ $? -ne 0 ]]; then exit_code=1; echo "Failed attacks/evasion/test_shadow_attack.py"; fi

    pytest --cov-report=xml --cov=art --cov-append  -q -vv tests/estimators/speech_recognition/ --framework=$framework  --skip_travis=True --durations=0
    if [[ $? -ne 0 ]]; then exit_code=1; echo "Failed estimators/speech_recognition tests"; fi

    pytest --cov-report=xml --cov=art --cov-append  -q -vv tests/attacks/inference/ --framework=$framework --skip_travis=True --durations=0
    if [[ $? -ne 0 ]]; then exit_code=1; echo "Failed attacks/inference"; fi

    pytest -q -s tests/attacks/evasion/test_brendel_and_bethge.py --framework=$framework --durations=0
    if [[ $? -ne 0 ]]; then exit_code=1; echo "Failed attacks/evasion/test_brendel_and_bethge.py"; fi

    pytest --cov-report=xml --cov=art --cov-append -q -vv tests/classifiersFrameworks/  --framework=$framework --skip_travis=True --durations=0
    if [[ $? -ne 0 ]]; then exit_code=1; echo "Failed classifiersFrameworks tests"; fi

    pytest --cov-report=xml --cov=art --cov-append  -q -vv tests/defences/preprocessor/test_spatial_smoothing_pytorch.py  --framework=$framework --skip_travis=True --durations=0
    if [[ $? -ne 0 ]]; then exit_code=1; echo "Failed defences/preprocessor/test_spatial_smoothing_pytorch.py tests"; fi

    pytest --cov-report=xml --cov=art --cov-append  -q -vv tests/estimators/classification/test_deeplearning_common.py --framework=$framework --skip_travis=True --durations=0
    if [[ $? -ne 0 ]]; then exit_code=1; echo "Failed estimators/classification/test_deeplearning_common.py $framework"; fi

    pytest --cov-report=xml --cov=art --cov-append  -q -vv tests/estimators/classification/test_deeplearning_specific.py --framework=$framework --skip_travis=True --durations=0
    if [[ $? -ne 0 ]]; then exit_code=1; echo "Failed estimators/classification tests for framework $framework"; fi

    pytest --cov-report=xml --cov=art --cov-append  -q -vv tests/metrics/privacy --framework=$framework --skip_travis=True --durations=0
    if [[ $? -ne 0 ]]; then exit_code=1; echo "Failed metrics/privacy tests"; fi
else
    declare -a attacks=("tests/attacks/test_adversarial_patch.py" \
                        "tests/attacks/test_adversarial_embedding.py" \
                        "tests/attacks/test_backdoor_attack.py" \
                        "tests/attacks/test_carlini.py" \
                        "tests/attacks/test_copycat_cnn.py" \
                        "tests/attacks/test_decision_tree_attack.py" \
                        "tests/attacks/test_deepfool.py" \
                        "tests/attacks/test_elastic_net.py" \
                        "tests/attacks/test_feature_collision.py" \
                        "tests/attacks/test_functionally_equivalent_extraction.py" \
                        "tests/attacks/test_hclu.py" \
                        "tests/attacks/test_input_filter.py" \
                        "tests/attacks/test_hop_skip_jump.py" \
                        "tests/attacks/test_iterative_method.py" \
                        "tests/attacks/test_knockoff_nets.py" \
                        "tests/attacks/test_newtonfool.py" \
                        "tests/attacks/test_poisoning_attack_svm.py" \
                        "tests/attacks/test_projected_gradient_descent.py" \
                        "tests/attacks/test_saliency_map.py" \
                        "tests/attacks/test_spatial_transformation.py" \
                        "tests/attacks/test_zoo.py" \
                        "tests/attacks/test_pixel_attack.py" \
<<<<<<< HEAD
                        "tests/attacks/test_wasserstein.py" \
                        "tests/attacks/test_shapeshifter.py" \
                        "tests/attacks/test_targeted_universal_perturbation.py" \
                        "tests/attacks/test_simba.py" )
=======
                        "tests/attacks/test_threshold_attack.py" \
                        "tests/attacks/test_shapeshifter.py")
>>>>>>> 8280556a

    declare -a classifiers=("tests/estimators/certification/test_randomized_smoothing.py" \
                            "tests/estimators/classification/test_blackbox.py" \
                            "tests/estimators/classification/test_catboost.py" \
                            "tests/estimators/classification/test_classifier.py" \
                            "tests/estimators/classification/test_detector_classifier.py" \
                            "tests/estimators/classification/test_ensemble.py" \
                            "tests/estimators/classification/test_GPy.py" \
                            "tests/estimators/classification/test_input_filter.py" \
                            "tests/estimators/classification/test_lightgbm.py" \
                            "tests/estimators/classification/test_scikitlearn.py" \
                            "tests/estimators/classification/test_xgboost.py" )

    # test_pytorch_faster_rcnn.py is not included because it has it's own environment and workflow.
    declare -a object_detectors=("tests/estimators/object_detection/test_tensorflow_faster_rcnn.py")

    declare -a speech_recognizers=("tests/estimators/speech_recognition/test_pytorch_deep_speech.py")

    declare -a defences=("tests/defences/test_adversarial_trainer.py" \
                         "tests/defences/test_adversarial_trainer_madry_pgd.py" \
                         "tests/defences/test_class_labels.py" \
                         "tests/defences/test_defensive_distillation.py" \
                         "tests/defences/test_feature_squeezing.py" \
                         "tests/defences/test_gaussian_augmentation.py" \
                         "tests/defences/test_gaussian_noise.py" \
                         "tests/defences/test_high_confidence.py" \
                         "tests/defences/test_label_smoothing.py" \
                         "tests/defences/test_neural_cleanse.py" \
                         "tests/defences/test_pixel_defend.py" \
                         "tests/defences/test_reverse_sigmoid.py" \
                         "tests/defences/test_rounded.py" \
                         "tests/defences/test_thermometer_encoding.py" \
                         "tests/defences/test_variance_minimization.py" \
                         "tests/defences/detector/evasion/subsetscanning/test_detector.py" \
                         "tests/defences/detector/evasion/test_detector.py" \
                         "tests/defences/detector/poison/test_activation_defence.py" \
                         "tests/defences/detector/poison/test_clustering_analyzer.py" \
                         "tests/defences/detector/poison/test_ground_truth_evaluator.py" \
                         "tests/defences/detector/poison/test_provenance_defence.py" \
                         "tests/defences/detector/poison/test_roni.py" )

    declare -a metrics=("tests/metrics/test_gradient_check.py" \
                        "tests/metrics/test_metrics.py" \
                        "tests/metrics/test_verification_decision_trees.py" )

    declare -a wrappers=("tests/wrappers/test_expectation.py" \
                         "tests/wrappers/test_query_efficient_bb.py" \
                         "tests/wrappers/test_wrapper.py" )

    declare -a art=("tests/test_data_generators.py" \
                    "tests/test_utils.py" \
                    "tests/test_visualization.py" )

    tests_modules=("attacks" \
                   "classifiers" \
                   "object_detectors" \
                   "speech_recognizers" \
                   "defences" \
                   "metrics" \
                   "wrappers" \
                   "art" )

    # --------------------------------------------------------------------------------------------------- CODE TO RUN TESTS

    run_test () {
      test=$1
      test_file_name="$(echo ${test} | rev | cut -d'/' -f1 | rev)"

      echo $'\n\n'
      echo "######################################################################"
      echo ${test}
      echo "######################################################################"
      coverage run --append -m unittest -v ${test}
      if [[ $? -ne 0 ]]; then exit_code=1; echo "Failed $test"; fi
    }

    for tests_module in "${tests_modules[@]}"; do
      tests="$tests_module[@]"
      for test in "${!tests}"; do
         run_test ${test}
      done
    done
fi

#bash <(curl -s https://codecov.io/bash)
exit ${exit_code}<|MERGE_RESOLUTION|>--- conflicted
+++ resolved
@@ -88,15 +88,8 @@
                         "tests/attacks/test_spatial_transformation.py" \
                         "tests/attacks/test_zoo.py" \
                         "tests/attacks/test_pixel_attack.py" \
-<<<<<<< HEAD
-                        "tests/attacks/test_wasserstein.py" \
-                        "tests/attacks/test_shapeshifter.py" \
-                        "tests/attacks/test_targeted_universal_perturbation.py" \
-                        "tests/attacks/test_simba.py" )
-=======
                         "tests/attacks/test_threshold_attack.py" \
                         "tests/attacks/test_shapeshifter.py")
->>>>>>> 8280556a
 
     declare -a classifiers=("tests/estimators/certification/test_randomized_smoothing.py" \
                             "tests/estimators/classification/test_blackbox.py" \
