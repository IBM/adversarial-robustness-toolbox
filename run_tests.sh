--- conflicted
+++ resolved
@@ -38,13 +38,8 @@
     pytest --cov-report=xml --cov=art --cov-append  -q -vv -s tests/attacks/poison/ --framework=$framework  --skip_travis=True --durations=0
     if [[ $? -ne 0 ]]; then exit_code=1; echo "Failed attacks/poison tests"; fi
 
-<<<<<<< HEAD
-    pytest --cov-report=xml --cov=art --cov-append  -q -vv -s tests/attacks/evasion/ --mlFramework=$mlFramework  --skip_travis=True --durations=0
+    pytest --cov-report=xml --cov=art --cov-append  -q -vv -s tests/attacks/evasion/ --framework=$framework  --skip_travis=True --durations=0
     if [[ $? -ne 0 ]]; then exit_code=1; echo "Failed attacks/evasion/"; fi
-=======
-    pytest --cov-report=xml --cov=art --cov-append  -q -vv -s tests/attacks/evasion/ --framework=$framework  --skip_travis=True --durations=0
-    if [[ $? -ne 0 ]]; then exit_code=1; echo "Failed attacks/evasion/test_shadow_attack.py"; fi
->>>>>>> e4251870
 
     pytest --cov-report=xml --cov=art --cov-append  -q -vv tests/estimators/speech_recognition/ --framework=$framework  --skip_travis=True --durations=0
     if [[ $? -ne 0 ]]; then exit_code=1; echo "Failed estimators/speech_recognition tests"; fi
