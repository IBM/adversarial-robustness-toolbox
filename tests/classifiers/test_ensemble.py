--- conflicted
+++ resolved
@@ -25,11 +25,8 @@
 
 from art.classifiers import EnsembleClassifier
 
-<<<<<<< HEAD
 from tests.utils_test import TestBase, get_image_classifier_kr
-=======
-from tests.utils import TestBase, get_classifier_kr
->>>>>>> ac69925a
+
 
 logger = logging.getLogger(__name__)
 
