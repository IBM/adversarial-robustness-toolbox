--- conflicted
+++ resolved
@@ -78,21 +78,12 @@
         tfc, sess = get_classifier_tf()
 
         # Targeted attack
-<<<<<<< HEAD
-        zoo = ZooAttack(classifier=tfc, targeted=True)
-        params = {'y': random_targets(y_test, tfc.nb_classes())}
-        x_test_adv = zoo.generate(x_test, **params)
-        self.assertFalse((x_test == x_test_adv).all())
-        self.assertTrue((x_test_adv <= 1.0001).all())
-        self.assertTrue((x_test_adv >= -0.0001).all())
-=======
         zoo = ZooAttack(classifier=tfc, targeted=True, max_iter=100, binary_search_steps=10)
         params = {'y': random_targets(self.y_test, tfc.nb_classes())}
         x_test_adv = zoo.generate(self.x_test, **params)
         self.assertFalse((self.x_test == x_test_adv).all())
         self.assertLessEqual(np.amax(x_test_adv), 1.0)
         self.assertGreaterEqual(np.amin(x_test_adv), 0.0)
->>>>>>> 20fe4c77
         target = np.argmax(params['y'], axis=1)
         y_pred_adv = np.argmax(tfc.predict(x_test_adv), axis=1)
         logger.debug('ZOO target: %s', target)
@@ -122,12 +113,6 @@
         """
         # Build KerasClassifier
         krc = get_classifier_kr()
-<<<<<<< HEAD
-
-        # Get MNIST and test with 3 channels
-        x_test, y_test = self.mnist
-=======
->>>>>>> 20fe4c77
 
         # Targeted attack
         # zoo = ZooAttack(classifier=krc, targeted=True, batch_size=5)
@@ -147,13 +132,8 @@
         # zoo = ZooAttack(classifier=krc, targeted=False, max_iter=20)
         zoo = ZooAttack(classifier=krc, targeted=False, batch_size=5)
         # x_test_adv = zoo.generate(x_test)
-<<<<<<< HEAD
-        params = {'y': random_targets(y_test, krc.nb_classes())}
-        x_test_adv = zoo.generate(x_test, **params)
-=======
         params = {'y': random_targets(self.y_test, krc.nb_classes())}
         x_test_adv = zoo.generate(self.x_test, **params)
->>>>>>> 20fe4c77
 
         # x_test_adv_true = [0.00000000e+00, 2.50167388e-04, 1.50529508e-04, 4.69674182e-04,
         #                    0.00000000e+00, 0.00000000e+00, 0.00000000e+00, 0.00000000e+00,
@@ -188,19 +168,6 @@
         x_test = np.swapaxes(self.x_test, 1, 3)
 
         # First attack
-<<<<<<< HEAD
-        zoo = ZooAttack(classifier=ptc, targeted=True, max_iter=10)
-        params = {'y': random_targets(y_test, ptc.nb_classes())}
-        x_test_adv = zoo.generate(x_test, **params)
-        self.assertFalse((x_test == x_test_adv).all())
-        self.assertTrue((x_test_adv <= 1.0001).all())
-        self.assertTrue((x_test_adv >= -0.0001).all())
-        target = np.argmax(params['y'], axis=1)
-        y_pred_adv = np.argmax(ptc.predict(x_test_adv), axis=1)
-        logger.debug('ZOO target: %s', target)
-        logger.debug('ZOO actual: %s', y_pred_adv)
-        logger.info('ZOO success rate on MNIST: %.2f', (sum(target != y_pred_adv) / float(len(target))))
-=======
         # zoo = ZooAttack(classifier=ptc, targeted=True, max_iter=10, binary_search_steps=10)
         # params = {'y': random_targets(self.y_test, ptc.nb_classes())}
         # x_test_adv = zoo.generate(x_test, **params)
@@ -212,7 +179,6 @@
         # logger.debug('ZOO target: %s', target)
         # logger.debug('ZOO actual: %s', y_pred_adv)
         # logger.info('ZOO success rate on MNIST: %.2f', (sum(target != y_pred_adv) / float(len(target))))
->>>>>>> 20fe4c77
 
         # Second attack
         zoo = ZooAttack(classifier=ptc, targeted=False, learning_rate=1e-2, max_iter=15, binary_search_steps=10,
