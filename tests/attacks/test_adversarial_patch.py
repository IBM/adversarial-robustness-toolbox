# MIT License
#
# Copyright (C) IBM Corporation 2018
#
# Permission is hereby granted, free of charge, to any person obtaining a copy of this software and associated
# documentation files (the "Software"), to deal in the Software without restriction, including without limitation the
# rights to use, copy, modify, merge, publish, distribute, sublicense, and/or sell copies of the Software, and to permit
# persons to whom the Software is furnished to do so, subject to the following conditions:
#
# The above copyright notice and this permission notice shall be included in all copies or substantial portions of the
# Software.
#
# THE SOFTWARE IS PROVIDED "AS IS", WITHOUT WARRANTY OF ANY KIND, EXPRESS OR IMPLIED, INCLUDING BUT NOT LIMITED TO THE
# WARRANTIES OF MERCHANTABILITY, FITNESS FOR A PARTICULAR PURPOSE AND NONINFRINGEMENT. IN NO EVENT SHALL THE
# AUTHORS OR COPYRIGHT HOLDERS BE LIABLE FOR ANY CLAIM, DAMAGES OR OTHER LIABILITY, WHETHER IN AN ACTION OF CONTRACT,
# TORT OR OTHERWISE, ARISING FROM, OUT OF OR IN CONNECTION WITH THE SOFTWARE OR THE USE OR OTHER DEALINGS IN THE
# SOFTWARE.
from __future__ import absolute_import, division, print_function, unicode_literals

import logging
import unittest

import keras.backend as k
import numpy as np
import tensorflow as tf
from sklearn.tree import DecisionTreeClassifier

from art.attacks import AdversarialPatch
<<<<<<< HEAD
from art.utils import load_mnist, master_seed, import_tensorflow_v1
=======
from art.utils import load_dataset, master_seed
>>>>>>> 6a898a0d
from art.utils_test import get_classifier_tf, get_classifier_kr, get_classifier_pt, get_iris_classifier_kr
from art.classifiers.scikitlearn import ScikitlearnDecisionTreeClassifier

logger = logging.getLogger('testLogger')

BATCH_SIZE = 10
NB_TRAIN = 10
NB_TEST = 10


class TestAdversarialPatch(unittest.TestCase):
    """
    A unittest class for testing Adversarial Patch attack.
    """

    @classmethod
    def setUpClass(cls):
        (x_train, y_train), (x_test, y_test), _, _ = load_dataset('mnist')

        cls.x_train = x_train[:NB_TRAIN]
        cls.y_train = y_train[:NB_TRAIN]
        cls.x_test = x_test[:NB_TEST]
        cls.y_test = y_test[:NB_TEST]

    def setUp(self):
        master_seed(1234)

    def test_tfclassifier(self):
        """
        First test with the TFClassifier.
        :return:
        """
        tfc, sess = get_classifier_tf()

        attack_ap = AdversarialPatch(tfc, rotation_max=22.5, scale_min=0.1, scale_max=1.0, learning_rate=5.0,
                                     batch_size=10, max_iter=500)
        patch_adv, _ = attack_ap.generate(self.x_train)

        self.assertAlmostEqual(patch_adv[8, 8, 0], -3.1106631027725005, delta=0.1)
        self.assertAlmostEqual(patch_adv[14, 14, 0], 18.101, delta=0.1)
        self.assertAlmostEqual(float(np.sum(patch_adv)), 624.867, delta=0.1)

        sess.close()

    @unittest.skipIf(tf.__version__[0] == '2', reason='Skip unittests for Tensorflow v2 until Keras supports Tensorflow'
                                                      ' v2 as backend.')
    def test_krclassifier(self):
        """
        Second test with the KerasClassifier.
        :return:
        """
<<<<<<< HEAD
        tf = import_tensorflow_v1()

        # Build KerasClassifier
=======
>>>>>>> 6a898a0d
        krc = get_classifier_kr()

        attack_ap = AdversarialPatch(krc, rotation_max=22.5, scale_min=0.1, scale_max=1.0, learning_rate=5.0,
                                     batch_size=10, max_iter=500)
        patch_adv, _ = attack_ap.generate(self.x_train)

        self.assertAlmostEqual(patch_adv[8, 8, 0], -3.336, delta=0.1)
        self.assertAlmostEqual(patch_adv[14, 14, 0], 18.574, delta=0.1)
        self.assertAlmostEqual(float(np.sum(patch_adv)), 1054.587, delta=0.1)

        k.clear_session()
        tf.reset_default_graph()

    def test_ptclassifier(self):
        """
        Third test with the PyTorchClassifier.
        :return:
        """
        ptc = get_classifier_pt()

        x_train = np.swapaxes(self.x_train, 1, 3)

        attack_ap = AdversarialPatch(ptc, rotation_max=22.5, scale_min=0.1, scale_max=1.0, learning_rate=5.0,
                                     batch_size=10, max_iter=500)
        patch_adv, _ = attack_ap.generate(x_train)

        self.assertAlmostEqual(patch_adv[0, 8, 8], -3.143605902784875, delta=0.1)
        self.assertAlmostEqual(patch_adv[0, 14, 14], 19.790434152473054, delta=0.1)
        self.assertAlmostEqual(float(np.sum(patch_adv)), 384.826, delta=0.1)

    @unittest.skipIf(tf.__version__[0] == '2', reason='Skip unittests for Tensorflow v2 until Keras supports Tensorflow'
                                                      ' v2 as backend.')
    def test_failure_feature_vectors(self):
        attack_params = {"rotation_max": 22.5, "scale_min": 0.1, "scale_max": 1.0, "learning_rate": 5.0,
                         "number_of_steps": 5, "batch_size": 10}
        classifier, _ = get_iris_classifier_kr()
        attack = AdversarialPatch(classifier=classifier)
        attack.set_params(**attack_params)
        data = np.random.rand(10, 4)

        # Assert that value error is raised for feature vectors
        with self.assertRaises(ValueError) as context:
            attack.generate(data)

        self.assertIn('Feature vectors detected.', str(context.exception))

    def test_classifier_type_check_fail_classifier(self):
        # Use a useless test classifier to test basic classifier properties
        class ClassifierNoAPI:
            pass

        classifier = ClassifierNoAPI
        with self.assertRaises(TypeError) as context:
            _ = AdversarialPatch(classifier=classifier)

        self.assertIn('For `AdversarialPatch` classifier must be an instance of '
                      '`art.classifiers.classifier.Classifier`, the provided classifier is instance of '
                      '(<class \'object\'>,).', str(context.exception))

    def test_classifier_type_check_fail_gradients(self):
        # Use a test classifier not providing gradients required by white-box attack
        classifier = ScikitlearnDecisionTreeClassifier(model=DecisionTreeClassifier())
        with self.assertRaises(TypeError) as context:
            _ = AdversarialPatch(classifier=classifier)

        self.assertIn('For `AdversarialPatch` classifier must be an instance of '
                      '`art.classifiers.classifier.ClassifierNeuralNetwork` and '
                      '`art.classifiers.classifier.ClassifierGradients`, the provided classifier is instance of '
                      '(<class \'art.classifiers.scikitlearn.ScikitlearnClassifier\'>,).', str(context.exception))


if __name__ == '__main__':
    unittest.main()<|MERGE_RESOLUTION|>--- conflicted
+++ resolved
@@ -26,11 +26,7 @@
 from sklearn.tree import DecisionTreeClassifier
 
 from art.attacks import AdversarialPatch
-<<<<<<< HEAD
-from art.utils import load_mnist, master_seed, import_tensorflow_v1
-=======
-from art.utils import load_dataset, master_seed
->>>>>>> 6a898a0d
+from art.utils import load_dataset, master_seed, import_tensorflow_v1
 from art.utils_test import get_classifier_tf, get_classifier_kr, get_classifier_pt, get_iris_classifier_kr
 from art.classifiers.scikitlearn import ScikitlearnDecisionTreeClassifier
 
@@ -82,12 +78,7 @@
         Second test with the KerasClassifier.
         :return:
         """
-<<<<<<< HEAD
         tf = import_tensorflow_v1()
-
-        # Build KerasClassifier
-=======
->>>>>>> 6a898a0d
         krc = get_classifier_kr()
 
         attack_ap = AdversarialPatch(krc, rotation_max=22.5, scale_min=0.1, scale_max=1.0, learning_rate=5.0,
