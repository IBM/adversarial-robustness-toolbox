--- conflicted
+++ resolved
@@ -93,16 +93,10 @@
         self.assertGreaterEqual(np.min(x_test_adv), 0.0)
 
         y_pred_adv = tfc.predict(x_test_adv)
-<<<<<<< HEAD
-        y_pred_adv_expected = np.asarray([0.12109935, 0.04982149, 0.09939579, 0.06410097, 0.11366926, 0.04645342,
-                                          0.06419806, 0.3068569, 0.07616713, 0.05823757])
-        np.testing.assert_array_almost_equal(y_pred_adv[0], y_pred_adv_expected, decimal=4)
-=======
         y_pred_adv_expected = np.asarray([1.57103419e-01, -7.31061280e-01, -4.03979905e-02, -4.79048371e-01,
                                           9.37852338e-02, -8.01057637e-01, -4.77534801e-01, 1.08687377e+00,
                                           -3.06577891e-01, -5.74976981e-01])
         # np.testing.assert_array_almost_equal(y_pred_adv[0], y_pred_adv_expected, decimal=4)
->>>>>>> 6b29b4e2
 
         # Second untargeted attack
         boundary = BoundaryAttack(classifier=tfc, targeted=False, max_iter=20)
