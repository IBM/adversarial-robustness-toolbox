--- conflicted
+++ resolved
@@ -33,11 +33,6 @@
 docs_require = ['sphinx >= 1.4',
                 'sphinx_rtd_theme']
 
-<<<<<<< HEAD
-setup(name='adversarial_robustness_toolbox',
-      version='1.0.1',
-      description='Toolbox for adversarial machine learning.',
-=======
 
 def read(rel_path):
     here = os.path.abspath(os.path.dirname(__file__))
@@ -53,10 +48,9 @@
     raise RuntimeError("Unable to find version string.")
 
 
-setup(name='Adversarial Robustness Toolbox',
+setup(name='adversarial_robustness_toolbox',
       version=get_version("art/__init__.py"),
       description='IBM Adversarial machine learning toolbox',
->>>>>>> c4012376
       long_description=long_description,
       long_description_content_type='text/markdown',
       author='Irina Nicolae',
