# MIT License
#
# Copyright (C) The Adversarial Robustness Toolbox (ART) Authors 2019
#
# Permission is hereby granted, free of charge, to any person obtaining a copy of this software and associated
# documentation files (the "Software"), to deal in the Software without restriction, including without limitation the
# rights to use, copy, modify, merge, publish, distribute, sublicense, and/or sell copies of the Software, and to permit
# persons to whom the Software is furnished to do so, subject to the following conditions:
#
# The above copyright notice and this permission notice shall be included in all copies or substantial portions of the
# Software.
#
# THE SOFTWARE IS PROVIDED "AS IS", WITHOUT WARRANTY OF ANY KIND, EXPRESS OR IMPLIED, INCLUDING BUT NOT LIMITED TO THE
# WARRANTIES OF MERCHANTABILITY, FITNESS FOR A PARTICULAR PURPOSE AND NONINFRINGEMENT. IN NO EVENT SHALL THE
# AUTHORS OR COPYRIGHT HOLDERS BE LIABLE FOR ANY CLAIM, DAMAGES OR OTHER LIABILITY, WHETHER IN AN ACTION OF CONTRACT,
# TORT OR OTHERWISE, ARISING FROM, OUT OF OR IN CONNECTION WITH THE SOFTWARE OR THE USE OR OTHER DEALINGS IN THE
# SOFTWARE.
"""
This module implements poisoning attacks on Support Vector Machines.
"""
from __future__ import absolute_import, division, print_function, unicode_literals

import logging
from typing import Optional, Tuple

import numpy as np

from art.attacks.attack import PoisoningAttackWhiteBox
from art.estimators.classification.scikitlearn import ScikitlearnSVC
from art.utils import compute_success


logger = logging.getLogger(__name__)


class PoisoningAttackSVM(PoisoningAttackWhiteBox):
    """
    Close implementation of poisoning attack on Support Vector Machines (SVM) by Biggio et al.

    | Paper link: https://arxiv.org/pdf/1206.6389.pdf
    """

    attack_params = PoisoningAttackWhiteBox.attack_params + [
        "classifier",
        "step",
        "eps",
        "x_train",
        "y_train",
        "x_val",
        "y_val",
    ]

<<<<<<< HEAD
    def __init__(
        self,
        classifier: "ScikitlearnSVC",
        step: float,
        eps: float,
        x_train: np.ndarray,
        y_train: np.ndarray,
        x_val: np.ndarray,
        y_val: np.ndarray,
        max_iter: int = 100,
    ) -> None:
        """
        Initialize an SVM poisoning attack.

        :param classifier: A trained :class:`.ScikitlearnSVC` classifier.
        :param step: The step size of the classifier.
        :param eps: The minimum difference in loss before convergence of the classifier.
        :param x_train: The training data used for classification.
        :param y_train: The training labels used for classification.
        :param x_val: The validation data used to test the attack.
        :param y_val: The validation labels used to test the attack.
        :param max_iter: The maximum number of iterations for the attack.
        :raises `NotImplementedError`, `TypeError`: If the argument classifier has the wrong type.
=======
    _estimator_requirements = (ScikitlearnSVC,)

    def __init__(
        self,
        classifier,
        step=None,
        eps=None,
        x_train=None,
        y_train=None,
        x_val=None,
        y_val=None,
        max_iter=100,
        **kwargs
    ):
        """
        Initialize an SVM poisoning attack

        :param classifier: A trained ScikitlearnSVC classifier
        :type classifier: `art.estimators.classification.scikitlearn.ScikitlearnSVC`
        :param step: The step size of the classifier
        :type step: `float`
        :param eps: The minimum difference in loss before convergence of the classifier
        :type eps: `float`
        :param x_train: The training data used for classification
        :type x_train: `np.ndarray`
        :param y_train: The training labels used for classification
        :type y_train: `np.ndarray`
        :param x_val: The validation data used to test the attack
        :type x_val: `np.ndarray`
        :param y_val: The validation labels used to test the attack
        :type y_val: `np.ndarray`
        :param max_iter: The maximum number of iterations for the attack
        :type max_iter: `int`
        :param kwargs: Extra optional keyword arguments
>>>>>>> 85479f7c
        """
        # pylint: disable=W0212
        from sklearn.svm import LinearSVC, SVC

        super(PoisoningAttackSVM, self).__init__(classifier)
<<<<<<< HEAD
        if not isinstance(classifier, ScikitlearnSVC):
            raise TypeError("Classifier must be a SVC")
        if isinstance(self.classifier._model, LinearSVC):
            self.classifier = ScikitlearnSVC(
                model=SVC(C=self.classifier._model.C, kernel="linear"),
                clip_values=self.classifier.clip_values,
            )
            self.classifier.fit(x_train, y_train)
        elif not isinstance(self.classifier._model, SVC):
            raise NotImplementedError(
                "Model type '{}' not yet supported".format(type(self.classifier._model))
            )
=======

        if isinstance(self.estimator.model, LinearSVC):
            self._estimator = ScikitlearnSVC(
                model=SVC(C=self.estimator.model.C, kernel="linear"), clip_values=self.estimator.clip_values
            )
            self.estimator.fit(x_train, y_train)
        elif not isinstance(self.estimator.model, SVC):
            raise NotImplementedError("Model type '{}' not yet supported".format(type(self.estimator.model)))
>>>>>>> 85479f7c

        self.step = step
        self.eps = eps
        self.x_train = x_train
        self.y_train = y_train
        self.x_val = x_val
        self.y_val = y_val
        self.max_iter = max_iter
        self._check_params()

    def poison(
        self, x: np.ndarray, y: Optional[np.ndarray] = None, **kwargs
    ) -> Tuple[np.ndarray, np.ndarray]:
        """
        Iteratively finds optimal attack points starting at values at `x`.

        :param x: An array with the points that initialize attack points.
        :param y: The target labels for the attack.
        :return: An tuple holding the `(poisoning_examples, poisoning_labels)`.
        """
        if y is None:
            raise ValueError(
                "Target labels `y` need to be provided for a targeted attack."
            )
        else:
            y_attack = np.copy(y)

        num_poison = len(x)
        if num_poison == 0:
            raise ValueError("Must input at least one poison point")

        num_features = len(x[0])
        train_data = np.copy(self.x_train)
        train_labels = np.copy(self.y_train)
        all_poison = []

        for attack_point, attack_label in zip(x, y_attack):
            poison = self.generate_attack_point(attack_point, attack_label)
            all_poison.append(poison)
            train_data = np.vstack([train_data, poison])
            train_labels = np.vstack([train_labels, attack_label])

        x_adv = np.array(all_poison).reshape((num_poison, num_features))
        targeted = y is not None

        logger.info(
            "Success rate of poisoning attack SVM attack: %.2f%%",
            100 * compute_success(self.estimator, x, y, x_adv, targeted=targeted),
        )

        return x_adv, y_attack

    def _check_params(self) -> None:
        if self.step <= 0:
            raise ValueError("Step size must be strictly positive.")
        if self.eps <= 0:
            raise ValueError("Value of eps must be strictly positive.")
        if self.max_iter <= 1:
            raise ValueError("Value of max_iter must be strictly positive.")

    def generate_attack_point(
        self, x_attack: np.ndarray, y_attack: np.ndarray
    ) -> np.ndarray:
        """
        Generate a single poison attack the model, using `x_val` and `y_val` as validation points.
        The attack begins at the point init_attack. The attack class will be the opposite of the model's
        classification for `init_attack`.
<<<<<<< HEAD

        :param x_attack: The initial attack point.
        :param y_attack: The initial attack label.
        :return: The final attack point.
=======
        :param x_attack: the initial attack point
        :type x_attack: `np.ndarray`
        :param y_attack: the initial attack label
        :type y_attack: `np.ndarray`
        :return: a tuple containing the final attack point and the poisoned model
        :rtype: (`np.ndarray`, `art.estimators.classification.scikitlearn.ScikitlearnSVC`)
>>>>>>> 85479f7c
        """
        # pylint: disable=W0212
        from sklearn.preprocessing import normalize

        poisoned_model = self.estimator.model
        y_t = np.argmax(self.y_train, axis=1)
        poisoned_model.fit(self.x_train, y_t)
        y_a = np.argmax(y_attack)
        attack_point = np.expand_dims(x_attack, axis=0)
        var_g = poisoned_model.decision_function(self.x_val)
        k_values = np.where(-var_g > 0)
        new_p = np.sum(var_g[k_values])
        old_p = np.copy(new_p)
        i = 0

        while new_p - old_p < self.eps and i < self.max_iter:
            old_p = new_p
            poisoned_input = np.vstack([self.x_train, attack_point])
            poisoned_labels = np.append(y_t, y_a)
            poisoned_model.fit(poisoned_input, poisoned_labels)

            unit_grad = normalize(self.attack_gradient(attack_point))
            attack_point += self.step * unit_grad
            lower, upper = self.estimator.clip_values
            new_attack = np.clip(attack_point, lower, upper)
            new_g = poisoned_model.decision_function(self.x_val)
            k_values = np.where(-new_g > 0)
            new_p = np.sum(new_g[k_values])
            i += 1
            attack_point = new_attack

        poisoned_input = np.vstack([self.x_train, attack_point])
        poisoned_labels = np.append(y_t, y_a)
        poisoned_model.fit(poisoned_input, poisoned_labels)
        return attack_point

    def predict_sign(self, vec: np.ndarray) -> np.ndarray:
        """
        Predicts the inputs by binary classifier and outputs -1 and 1 instead of 0 and 1.

        :param vec: An input array.
        :return: An array of -1/1 predictions.
        """
        # pylint: disable=W0212
        preds = self.estimator.model.predict(vec)
        return 2 * preds - 1

    def attack_gradient(
        self, attack_point: np.ndarray, tol: float = 0.0001
    ) -> np.ndarray:
        """
        Calculates the attack gradient, or dP for this attack.
        See equation 8 in Biggio et al. Ch. 14

        :param attack_point: The current attack point.
        :param tol: Tolerance level.
        :return: The attack gradient.
        """
        # pylint: disable=W0212
        art_model = self.estimator
        model = self.estimator.model
        grad = np.zeros((1, self.x_val.shape[1]))
        support_vectors = model.support_vectors_
        num_support = len(support_vectors)
        support_labels = np.expand_dims(self.predict_sign(support_vectors), axis=1)
        c_idx = np.isin(support_vectors, attack_point).all(axis=1)

        if not c_idx.any():
            return grad

        c_idx = np.where(c_idx > 0)[0][0]
        alpha_c = model.dual_coef_[0, c_idx]

        assert support_labels.shape == (num_support, 1)
        qss = art_model.q_submatrix(support_vectors, support_vectors)
        qss_inv = np.linalg.inv(
            qss
            + np.random.uniform(0, 0.01 * np.min(qss) + tol, (num_support, num_support))
        )
        zeta = np.matmul(qss_inv, support_labels)
        zeta = np.matmul(support_labels.T, zeta)
        nu_k = np.matmul(qss_inv, support_labels)
        for x_k, y_k in zip(self.x_val, self.y_val):
            y_k = 2 * np.expand_dims(np.argmax(y_k), axis=0) - 1

            q_ks = art_model.q_submatrix(np.array([x_k]), support_vectors)
            m_k = (1.0 / zeta) * np.matmul(
                q_ks, zeta * qss_inv - np.matmul(nu_k, nu_k.T)
            ) + np.matmul(y_k, nu_k.T)
            d_q_sc = np.fromfunction(
                lambda i: art_model._get_kernel_gradient_sv(i, attack_point),
                (len(support_vectors),),
                dtype=int,
            )
            d_q_kc = art_model._kernel_grad(x_k, attack_point)
            grad += (np.matmul(m_k, d_q_sc) + d_q_kc) * alpha_c

        return grad<|MERGE_RESOLUTION|>--- conflicted
+++ resolved
@@ -49,17 +49,17 @@
         "x_val",
         "y_val",
     ]
-
-<<<<<<< HEAD
+    _estimator_requirements = (ScikitlearnSVC,)
+
     def __init__(
         self,
         classifier: "ScikitlearnSVC",
-        step: float,
-        eps: float,
-        x_train: np.ndarray,
-        y_train: np.ndarray,
-        x_val: np.ndarray,
-        y_val: np.ndarray,
+        step: Optional[float] = None,
+        eps: Optional[float] = None,
+        x_train: Optional[np.ndarray] = None,
+        y_train: Optional[np.ndarray] = None,
+        x_val: Optional[np.ndarray] = None,
+        y_val: Optional[np.ndarray] = None,
         max_iter: int = 100,
     ) -> None:
         """
@@ -74,70 +74,22 @@
         :param y_val: The validation labels used to test the attack.
         :param max_iter: The maximum number of iterations for the attack.
         :raises `NotImplementedError`, `TypeError`: If the argument classifier has the wrong type.
-=======
-    _estimator_requirements = (ScikitlearnSVC,)
-
-    def __init__(
-        self,
-        classifier,
-        step=None,
-        eps=None,
-        x_train=None,
-        y_train=None,
-        x_val=None,
-        y_val=None,
-        max_iter=100,
-        **kwargs
-    ):
-        """
-        Initialize an SVM poisoning attack
-
-        :param classifier: A trained ScikitlearnSVC classifier
-        :type classifier: `art.estimators.classification.scikitlearn.ScikitlearnSVC`
-        :param step: The step size of the classifier
-        :type step: `float`
-        :param eps: The minimum difference in loss before convergence of the classifier
-        :type eps: `float`
-        :param x_train: The training data used for classification
-        :type x_train: `np.ndarray`
-        :param y_train: The training labels used for classification
-        :type y_train: `np.ndarray`
-        :param x_val: The validation data used to test the attack
-        :type x_val: `np.ndarray`
-        :param y_val: The validation labels used to test the attack
-        :type y_val: `np.ndarray`
-        :param max_iter: The maximum number of iterations for the attack
-        :type max_iter: `int`
-        :param kwargs: Extra optional keyword arguments
->>>>>>> 85479f7c
         """
         # pylint: disable=W0212
         from sklearn.svm import LinearSVC, SVC
 
         super(PoisoningAttackSVM, self).__init__(classifier)
-<<<<<<< HEAD
-        if not isinstance(classifier, ScikitlearnSVC):
-            raise TypeError("Classifier must be a SVC")
-        if isinstance(self.classifier._model, LinearSVC):
-            self.classifier = ScikitlearnSVC(
-                model=SVC(C=self.classifier._model.C, kernel="linear"),
-                clip_values=self.classifier.clip_values,
-            )
-            self.classifier.fit(x_train, y_train)
-        elif not isinstance(self.classifier._model, SVC):
-            raise NotImplementedError(
-                "Model type '{}' not yet supported".format(type(self.classifier._model))
-            )
-=======
 
         if isinstance(self.estimator.model, LinearSVC):
             self._estimator = ScikitlearnSVC(
-                model=SVC(C=self.estimator.model.C, kernel="linear"), clip_values=self.estimator.clip_values
+                model=SVC(C=self.estimator.model.C, kernel="linear"),
+                clip_values=self.estimator.clip_values,
             )
             self.estimator.fit(x_train, y_train)
         elif not isinstance(self.estimator.model, SVC):
-            raise NotImplementedError("Model type '{}' not yet supported".format(type(self.estimator.model)))
->>>>>>> 85479f7c
+            raise NotImplementedError(
+                "Model type '{}' not yet supported".format(type(self.estimator.model))
+            )
 
         self.step = step
         self.eps = eps
@@ -205,19 +157,10 @@
         Generate a single poison attack the model, using `x_val` and `y_val` as validation points.
         The attack begins at the point init_attack. The attack class will be the opposite of the model's
         classification for `init_attack`.
-<<<<<<< HEAD
 
         :param x_attack: The initial attack point.
         :param y_attack: The initial attack label.
-        :return: The final attack point.
-=======
-        :param x_attack: the initial attack point
-        :type x_attack: `np.ndarray`
-        :param y_attack: the initial attack label
-        :type y_attack: `np.ndarray`
-        :return: a tuple containing the final attack point and the poisoned model
-        :rtype: (`np.ndarray`, `art.estimators.classification.scikitlearn.ScikitlearnSVC`)
->>>>>>> 85479f7c
+        :return: A tuple containing the final attack point and the poisoned model.
         """
         # pylint: disable=W0212
         from sklearn.preprocessing import normalize
