--- conflicted
+++ resolved
@@ -41,7 +41,7 @@
 from art.estimators.classification.blackbox import BlackBoxClassifier
 
 if TYPE_CHECKING:
-    from art.classifiers import Classifier
+    from art.estimators.classification.classifier import Classifier
 
 NUMPY_DTYPE = np.float64
 
@@ -56,20 +56,18 @@
     | Paper link: https://arxiv.org/abs/1909.01838
     """
 
-<<<<<<< HEAD
-    def __init__(self, classifier: "Classifier", num_neurons: int) -> None:
-=======
     _estimator_requirements = (BaseEstimator, NeuralNetworkMixin, ClassifierMixin)
 
-    def __init__(self, classifier, num_neurons=None):
->>>>>>> 85479f7c
+    def __init__(
+        self, classifier: "Classifier", num_neurons: Optional[int] = None
+    ) -> None:
         """
         Create a `FunctionallyEquivalentExtraction` instance.
 
         :param classifier: A trained ART classifier.
         :param num_neurons: The number of neurons in the first dense layer.
         """
-        super().__init__(classifier=classifier)
+        super().__init__(estimator=classifier)
         self.num_neurons = num_neurons
         self.num_classes = classifier.nb_classes
         self.num_features = int(np.prod(classifier.input_shape))
