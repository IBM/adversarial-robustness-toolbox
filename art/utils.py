--- conflicted
+++ resolved
@@ -815,8 +815,7 @@
     is_smaller_1 = np.amax(vector) <= 1.0
     is_larger_0 = np.amin(vector) >= 0.0
 
-<<<<<<< HEAD
-    return math.isclose(np.sum(vector), 1.0, rel_tol=1e-03)
+    return is_sum_1 and is_smaller_1 and is_larger_0
 
 
 def check_pytorch_loss_param(loss):
@@ -839,7 +838,4 @@
     except RuntimeError:
         result = False
 
-    return result
-=======
-    return is_sum_1 and is_smaller_1 and is_larger_0
->>>>>>> 3482b6c5
+    return result