--- conflicted
+++ resolved
@@ -338,36 +338,6 @@
     return y
 
 
-<<<<<<< HEAD
-def preprocess(x, y, nb_classes=10, clip_values=None):
-    """
-    Scales `x` to [0, 1] and converts `y` to class categorical confidences.
-
-    :param x: Data instances.
-    :type x: `np.ndarray`
-    :param y: Labels.
-    :type y: `np.ndarray`
-    :param nb_classes: Number of classes in dataset.
-    :type nb_classes: `int`
-    :param clip_values: Original data range allowed value for features, either one respective scalar or one value per
-           feature.
-    :type clip_values: `tuple(float, float)` or `tuple(np.ndarray, np.ndarray)`
-    :return: Rescaled values of `x`, `y`
-    :rtype: `tuple`
-    """
-    if clip_values is None:
-        min_, max_ = np.amin(x), np.amax(x)
-    else:
-        min_, max_ = clip_values
-
-    normalized_x = (x - min_) / (max_ - min_)
-    categorical_y = to_categorical(y, nb_classes)
-
-    return normalized_x, categorical_y
-
-
-=======
->>>>>>> 20fe4c77
 def compute_success(classifier, x_clean, labels, x_adv, targeted=False, batch_size=1):
     """
     Compute the success rate of an attack based on clean samples, adversarial samples and targets or correct labels.
@@ -426,11 +396,7 @@
     return acc_rate, coverage_rate
 
 
-<<<<<<< HEAD
-# -------------------------------------------------------------------------------------------------------- IO FUNCTIONS
-=======
 # -------------------------------------------------------------------------------------------------- DATASET OPERATIONS
->>>>>>> 20fe4c77
 
 
 def load_cifar10(raw=False):
@@ -777,19 +743,6 @@
     return x
 
 
-<<<<<<< HEAD
-def import_tensorflow_v1():
-    """
-    A function that import either Tensorflow v1 or Tensorflow v2 compatibility module.
-    :return tf: The imported module
-    :type tf: `module`
-    """
-    import tensorflow as tf
-    if tf.__version__[0] == '2':
-        import tensorflow.compat.v1 as tf
-        tf.disable_eager_execution()
-    return tf
-=======
 def preprocess(x, y, nb_classes=10, clip_values=None):
     """
     Scales `x` to [0, 1] and converts `y` to class categorical confidences.
@@ -814,5 +767,4 @@
     normalized_x = (x - min_) / (max_ - min_)
     categorical_y = to_categorical(y, nb_classes)
 
-    return normalized_x, categorical_y
->>>>>>> 20fe4c77
+    return normalized_x, categorical_y