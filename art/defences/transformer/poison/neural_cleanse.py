# MIT License
#
# Copyright (C) The Adversarial Robustness Toolbox (ART) Authors 2020
#
# Permission is hereby granted, free of charge, to any person obtaining a copy of this software and associated
# documentation files (the "Software"), to deal in the Software without restriction, including without limitation the
# rights to use, copy, modify, merge, publish, distribute, sublicense, and/or sell copies of the Software, and to permit
# persons to whom the Software is furnished to do so, subject to the following conditions:
#
# The above copyright notice and this permission notice shall be included in all copies or substantial portions of the
# Software.
#
# THE SOFTWARE IS PROVIDED "AS IS", WITHOUT WARRANTY OF ANY KIND, EXPRESS OR IMPLIED, INCLUDING BUT NOT LIMITED TO THE
# WARRANTIES OF MERCHANTABILITY, FITNESS FOR A PARTICULAR PURPOSE AND NONINFRINGEMENT. IN NO EVENT SHALL THE
# AUTHORS OR COPYRIGHT HOLDERS BE LIABLE FOR ANY CLAIM, DAMAGES OR OTHER LIABILITY, WHETHER IN AN ACTION OF CONTRACT,
# TORT OR OTHERWISE, ARISING FROM, OUT OF OR IN CONNECTION WITH THE SOFTWARE OR THE USE OR OTHER DEALINGS IN THE
# SOFTWARE.
"""
This module implements Neural Cleanse (Wang et. al. 2019)

| Paper link: http://people.cs.uchicago.edu/~ravenben/publications/abstracts/backdoor-sp19.html
"""
from __future__ import absolute_import, division, print_function, unicode_literals

import logging
from typing import Optional, TYPE_CHECKING, Union

import numpy as np

from art.defences.transformer.transformer import Transformer
from art.estimators.certification.neural_cleanse.keras import KerasNeuralCleanse
from art.estimators.classification import KerasClassifier

if TYPE_CHECKING:
    from art.utils import CLASSIFIER_TYPE

logger = logging.getLogger(__name__)


class NeuralCleanse(Transformer):
    """
    Implementation of methods in Neural Cleanse: Identifying and Mitigating Backdoor Attacks in Neural Networks.
    Wang et al. (2019).

    | Paper link: https://people.cs.uchicago.edu/~ravenben/publications/pdf/backdoor-sp19.pdf
    """

    params = ["steps", "init_cost", "norm", "learning_rate", "attack_success_threshold", "patience", "early_stop",
              "early_stop_threshold", "early_stop_patience", "cost_multiplier", "batch_size"]

    def __init__(self, classifier: "CLASSIFIER_TYPE") -> None:
        """
        Create an instance of the neural cleanse defence.

        :param classifier: A trained classifier.
        """
        super().__init__(classifier=classifier)
        self._check_params()

<<<<<<< HEAD
    def __call__(self, transformed_classifier: "Classifier",
=======
    def __call__(self, transformed_classifier: "CLASSIFIER_TYPE", mitigation_type: str = "unlearning",
>>>>>>> 25dbc779
                 steps: int = 1000, init_cost: float = 1e-3, norm: Union[int, float] = 2,
                 learning_rate: float = 0.1, attack_success_threshold: float = 0.99, patience: int = 5,
                 early_stop: bool = True, early_stop_threshold: float = 0.99, early_stop_patience: int = 10,
                 cost_multiplier: float = 1.5, batch_size: int = 32) -> KerasNeuralCleanse:
        """
<<<<<<< HEAD
        Returns an new classifier with implementation of methods in Neural Cleanse: Identifying and Mitigating Backdoor
        Attacks in Neural Networks. Wang et al. (2019).

        Namely, the new classifier has a new method mitigate(). This can also affect the predict() function.

        | Paper link: https://people.cs.uchicago.edu/~ravenben/publications/pdf/backdoor-sp19.pdf

        :param transformed_classifier: An ART classifier
        :param steps: The maximum number of steps to run the Neural Cleanse optimization
        :param init_cost: The initial value for the cost tensor in the Neural Cleanse optimization
        :param norm: The norm to use for the Neural Cleanse optimization, can be 1, 2, or np.inf
        :param learning_rate: Tjhe learning rate for the Neural Cleanse optmization
        :param attack_success_threshold: The threshold at which the generated backdoor is successful enough to stop the
                                         Neural Cleanse optimization
        :param patience: How long to wait for changing the cost multiplier in the Neural Cleanse optimiation
        :param early_stop: Whether or not to allow early stopping in the Neural Cleanse optimiation
        :param early_stop_threshold: How close values need to come to max value to start counting early stop
        :param early_stop_patience: How long to wait to determine early stopping in the Neural Cleanse optimiation
        :param cost_multiplier: How much to change the cost in the Neural Cleanse optimiation
        :param batch_size: The batch size for optimizations in the Neural Cleanse optimiation
=======
        Perform the Neural Cleanse defence mechanism and return a robuster classifier.

        :param x: Dataset for training the transformed classifier.
        :param transformed_classifier: A classifier to be transformed for increased robustness. Note that, the
            objective loss function used for fitting inside the input transformed_classifier must support soft labels,
            i.e. probability labels.
        :return: The transformed classifier.
>>>>>>> 25dbc779
        """
        if isinstance(transformed_classifier, KerasClassifier):
            transformed_classifier = KerasNeuralCleanse(model=transformed_classifier.model, steps=steps,
                                                        init_cost=init_cost, norm=norm, learning_rate=learning_rate,
                                                        attack_success_threshold=attack_success_threshold,
                                                        patience=patience, early_stop=early_stop,
                                                        early_stop_threshold=early_stop_threshold,
                                                        early_stop_patience=early_stop_patience,
                                                        cost_multiplier=cost_multiplier, batch_size=batch_size)
            return transformed_classifier
        else:
            raise NotImplementedError

    def fit(self, x: np.ndarray, y: Optional[np.ndarray] = None, **kwargs) -> None:
        """
        No parameters to learn for this method; do nothing.
        """
        raise NotImplementedError

    def _check_params(self) -> None:
        if not isinstance(self.classifier, KerasClassifier):
            raise NotImplementedError("Only Keras classifiers are supported for this defence.")<|MERGE_RESOLUTION|>--- conflicted
+++ resolved
@@ -57,17 +57,12 @@
         super().__init__(classifier=classifier)
         self._check_params()
 
-<<<<<<< HEAD
-    def __call__(self, transformed_classifier: "Classifier",
-=======
-    def __call__(self, transformed_classifier: "CLASSIFIER_TYPE", mitigation_type: str = "unlearning",
->>>>>>> 25dbc779
+    def __call__(self, transformed_classifier: "CLASSIFIER_TYPE",
                  steps: int = 1000, init_cost: float = 1e-3, norm: Union[int, float] = 2,
                  learning_rate: float = 0.1, attack_success_threshold: float = 0.99, patience: int = 5,
                  early_stop: bool = True, early_stop_threshold: float = 0.99, early_stop_patience: int = 10,
                  cost_multiplier: float = 1.5, batch_size: int = 32) -> KerasNeuralCleanse:
         """
-<<<<<<< HEAD
         Returns an new classifier with implementation of methods in Neural Cleanse: Identifying and Mitigating Backdoor
         Attacks in Neural Networks. Wang et al. (2019).
 
@@ -88,15 +83,6 @@
         :param early_stop_patience: How long to wait to determine early stopping in the Neural Cleanse optimiation
         :param cost_multiplier: How much to change the cost in the Neural Cleanse optimiation
         :param batch_size: The batch size for optimizations in the Neural Cleanse optimiation
-=======
-        Perform the Neural Cleanse defence mechanism and return a robuster classifier.
-
-        :param x: Dataset for training the transformed classifier.
-        :param transformed_classifier: A classifier to be transformed for increased robustness. Note that, the
-            objective loss function used for fitting inside the input transformed_classifier must support soft labels,
-            i.e. probability labels.
-        :return: The transformed classifier.
->>>>>>> 25dbc779
         """
         if isinstance(transformed_classifier, KerasClassifier):
             transformed_classifier = KerasNeuralCleanse(model=transformed_classifier.model, steps=steps,
