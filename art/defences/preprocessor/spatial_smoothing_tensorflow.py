# MIT License
#
# Copyright (C) The Adversarial Robustness Toolbox (ART) Authors 2020
#
# Permission is hereby granted, free of charge, to any person obtaining a copy of this software and associated
# documentation files (the "Software"), to deal in the Software without restriction, including without limitation the
# rights to use, copy, modify, merge, publish, distribute, sublicense, and/or sell copies of the Software, and to permit
# persons to whom the Software is furnished to do so, subject to the following conditions:
#
# The above copyright notice and this permission notice shall be included in all copies or substantial portions of the
# Software.
#
# THE SOFTWARE IS PROVIDED "AS IS", WITHOUT WARRANTY OF ANY KIND, EXPRESS OR IMPLIED, INCLUDING BUT NOT LIMITED TO THE
# WARRANTIES OF MERCHANTABILITY, FITNESS FOR A PARTICULAR PURPOSE AND NONINFRINGEMENT. IN NO EVENT SHALL THE
# AUTHORS OR COPYRIGHT HOLDERS BE LIABLE FOR ANY CLAIM, DAMAGES OR OTHER LIABILITY, WHETHER IN AN ACTION OF CONTRACT,
# TORT OR OTHERWISE, ARISING FROM, OUT OF OR IN CONNECTION WITH THE SOFTWARE OR THE USE OR OTHER DEALINGS IN THE
# SOFTWARE.
"""
This module implements the local spatial smoothing defence in `SpatialSmoothing` in PyTorch.

| Paper link: https://arxiv.org/abs/1704.01155

| Please keep in mind the limitations of defences. For more information on the limitations of this defence,
    see https://arxiv.org/abs/1803.09868 . For details on how to evaluate classifier security in general, see
    https://arxiv.org/abs/1902.06705
"""
from __future__ import absolute_import, division, print_function, unicode_literals

import logging
from typing import Optional, Tuple, TYPE_CHECKING

import numpy as np

<<<<<<< HEAD
=======
from art import config
>>>>>>> 23a954f7
from art.defences.preprocessor.preprocessor import PreprocessorTensorFlowV2

if TYPE_CHECKING:
    import tensorflow as tf
    from art.utils import CLIP_VALUES_TYPE

logger = logging.getLogger(__name__)


class SpatialSmoothingTensorFlowV2(PreprocessorTensorFlowV2):
    """
    Implement the local spatial smoothing defence approach in TensorFlow v2.

    | Paper link: https://arxiv.org/abs/1704.01155

    | Please keep in mind the limitations of defences. For more information on the limitations of this defence,
        see https://arxiv.org/abs/1803.09868 . For details on how to evaluate classifier security in general, see
        https://arxiv.org/abs/1902.06705
    """

    def __init__(
        self,
        window_size: int = 3,
        channels_first: bool = False,
        clip_values: Optional["CLIP_VALUES_TYPE"] = None,
        apply_fit: bool = False,
        apply_predict: bool = True,
    ) -> None:
        """
        Create an instance of local spatial smoothing.

        :window_size: Size of spatial smoothing window.
        :param channels_first: Set channels first or last.
        :param clip_values: Tuple of the form `(min, max)` representing the minimum and maximum values allowed
               for features.
        :param apply_fit: True if applied during fitting/training.
        :param apply_predict: True if applied during predicting.
        """
        super().__init__()

        self._apply_fit = apply_fit
        self._apply_predict = apply_predict
        self.channels_first = channels_first
        self.window_size = window_size
        self.clip_values = clip_values
        self._check_params()

    @property
    def apply_fit(self) -> bool:
        return self._apply_fit

    @property
    def apply_predict(self) -> bool:
        return self._apply_predict

    def forward(self, x: "tf.Tensor", y: Optional["tf.Tensor"] = None) -> Tuple["tf.Tensor", Optional["tf.Tensor"]]:
        """
        Apply local spatial smoothing to sample `x`.
        """
        import tensorflow as tf  # lgtm [py/repeated-import]
        import tensorflow_addons as tfa

        x_ndim = x.ndim

        if x_ndim == 4:
            x_nhwc = x
        elif x_ndim == 5:
            # NFHWC --> NHWC
            nb_clips, clip_size, height, width, channels = x.shape
            x_nhwc = tf.reshape(x, (nb_clips * clip_size, height, width, channels))
        else:
            raise ValueError(
                "Unrecognized input dimension. Spatial smoothing can only be applied to image (NHWC) and video (NFHWC) "
                "data."
            )

        x_nhwc = tfa.image.median_filter2d(
            x_nhwc, filter_shape=[self.window_size, self.window_size], padding="REFLECT", constant_values=0, name=None
        )

        if x_ndim == 4:
            x = x_nhwc
        elif x_ndim == 5:  # lgtm [py/redundant-comparison]
            # NFHWC <-- NHWC
            x = tf.reshape(x_nhwc, (nb_clips, clip_size, height, width, channels))

        if self.clip_values is not None:
            x = x.clip_by_value(min=self.clip_values[0], max=self.clip_values[1])

        return x, y

    def estimate_forward(self, x: "tf.Tensor", y: Optional["tf.Tensor"] = None) -> "tf.Tensor":
        """
        No need to estimate, since the forward pass is differentiable.
        """
        return self.forward(x, y)[0]

<<<<<<< HEAD
=======
    def __call__(self, x: np.ndarray, y: Optional[np.ndarray] = None) -> Tuple[np.ndarray, Optional[np.ndarray]]:
        """
        Apply local spatial smoothing to sample `x`.

        :param x: Sample to smooth with shape `(batch_size, width, height, depth)`.
        :param y: Labels of the sample `x`. This function does not affect them in any way.
        :return: Smoothed sample.
        """
        import tensorflow as tf  # lgtm [py/repeated-import]

        x = tf.convert_to_tensor(x)
        if y is not None:
            y = tf.convert_to_tensor(y)

        x, y = self.forward(x, y)

        result = x.numpy()
        if y is not None:
            y = y.numpy()
        return result, y

    # Backward compatibility.
    def estimate_gradient(self, x: np.ndarray, grad: np.ndarray) -> np.ndarray:
        import tensorflow as tf  # lgtm [py/repeated-import]

        with tf.GradientTape() as tape:
            x = tf.convert_to_tensor(x, dtype=config.ART_NUMPY_DTYPE)
            tape.watch(x)
            grad = tf.convert_to_tensor(grad, dtype=config.ART_NUMPY_DTYPE)

            x_prime = self.estimate_forward(x)

        x_grad = tape.gradient(target=x_prime, sources=x, output_gradients=grad)

        x_grad = x_grad.numpy()
        if x_grad.shape != x.shape:
            raise ValueError("The input shape is {} while the gradient shape is {}".format(x.shape, x_grad.shape))
        return x_grad

>>>>>>> 23a954f7
    def fit(self, x: np.ndarray, y: Optional[np.ndarray] = None, **kwargs) -> None:
        """
        No parameters to learn for this method; do nothing.
        """
        pass

    def _check_params(self) -> None:
        if not (isinstance(self.window_size, (int, np.int)) and self.window_size > 0):
            raise ValueError("Sliding window size must be a positive integer.")

        if self.clip_values is not None and len(self.clip_values) != 2:
            raise ValueError("'clip_values' should be a tuple of 2 floats or arrays containing the allowed data range.")

        if self.clip_values is not None and np.array(self.clip_values[0] >= self.clip_values[1]).any():
            raise ValueError("Invalid 'clip_values': min >= max.")

        if self.channels_first:
            raise ValueError("Only channels last input data is supported (`channels_first=False`)")<|MERGE_RESOLUTION|>--- conflicted
+++ resolved
@@ -31,10 +31,7 @@
 
 import numpy as np
 
-<<<<<<< HEAD
-=======
 from art import config
->>>>>>> 23a954f7
 from art.defences.preprocessor.preprocessor import PreprocessorTensorFlowV2
 
 if TYPE_CHECKING:
@@ -132,8 +129,6 @@
         """
         return self.forward(x, y)[0]
 
-<<<<<<< HEAD
-=======
     def __call__(self, x: np.ndarray, y: Optional[np.ndarray] = None) -> Tuple[np.ndarray, Optional[np.ndarray]]:
         """
         Apply local spatial smoothing to sample `x`.
@@ -173,7 +168,6 @@
             raise ValueError("The input shape is {} while the gradient shape is {}".format(x.shape, x_grad.shape))
         return x_grad
 
->>>>>>> 23a954f7
     def fit(self, x: np.ndarray, y: Optional[np.ndarray] = None, **kwargs) -> None:
         """
         No parameters to learn for this method; do nothing.
