# MIT License
#
# Copyright (C) IBM Corporation 2018
#
# Permission is hereby granted, free of charge, to any person obtaining a copy of this software and associated
# documentation files (the "Software"), to deal in the Software without restriction, including without limitation the
# rights to use, copy, modify, merge, publish, distribute, sublicense, and/or sell copies of the Software, and to permit
# persons to whom the Software is furnished to do so, subject to the following conditions:
#
# The above copyright notice and this permission notice shall be included in all copies or substantial portions of the
# Software.
#
# THE SOFTWARE IS PROVIDED "AS IS", WITHOUT WARRANTY OF ANY KIND, EXPRESS OR IMPLIED, INCLUDING BUT NOT LIMITED TO THE
# WARRANTIES OF MERCHANTABILITY, FITNESS FOR A PARTICULAR PURPOSE AND NONINFRINGEMENT. IN NO EVENT SHALL THE
# AUTHORS OR COPYRIGHT HOLDERS BE LIABLE FOR ANY CLAIM, DAMAGES OR OTHER LIABILITY, WHETHER IN AN ACTION OF CONTRACT,
# TORT OR OTHERWISE, ARISING FROM, OUT OF OR IN CONNECTION WITH THE SOFTWARE OR THE USE OR OTHER DEALINGS IN THE
# SOFTWARE.
"""
This module implements the classifier `TensorflowClassifier` for Tensorflow models.
"""
from __future__ import absolute_import, division, print_function, unicode_literals

import logging
import random

import numpy as np
import six

from art.classifiers.classifier import Classifier, ClassifierNeuralNetwork, ClassifierGradients

logger = logging.getLogger(__name__)


class TensorflowClassifier(ClassifierNeuralNetwork, ClassifierGradients, Classifier):
    """
    This class implements a classifier with the Tensorflow framework.
    """

    def __init__(self, input_ph, output, labels_ph=None, train=None, loss=None, learning=None, sess=None,
                 channel_index=3, clip_values=None, defences=None, preprocessing=(0, 1)):
        """
        Initialization specific to Tensorflow models implementation.

        :param input_ph: The input placeholder.
        :type input_ph: `tf.Placeholder`
        :param output: The output layer of the model. This can be logits, probabilities or anything else. Logits
               output should be preferred where possible to ensure attack efficiency.
        :type output: `tf.Tensor`
        :param labels_ph: The labels placeholder of the model. This parameter is necessary when training the model and
               when computing gradients w.r.t. the loss function.
        :type labels_ph: `tf.Tensor`
        :param train: The train tensor for fitting, including an optimizer. Use this parameter only when training the
               model.
        :type train: `tf.Tensor`
        :param loss: The loss function for which to compute gradients. This parameter is necessary when training the
               model and when computing gradients w.r.t. the loss function.
        :type loss: `tf.Tensor`
        :param learning: The placeholder to indicate if the model is training.
        :type learning: `tf.Placeholder` of type bool.
        :param sess: Computation session.
        :type sess: `tf.Session`
        :param channel_index: Index of the axis in data containing the color channels or features.
        :type channel_index: `int`
        :param clip_values: Tuple of the form `(min, max)` of floats or `np.ndarray` representing the minimum and
               maximum values allowed for features. If floats are provided, these will be used as the range of all
               features. If arrays are provided, each value will be considered the bound for a feature, thus
               the shape of clip values needs to match the total number of features.
        :type clip_values: `tuple`
        :param defences: Defences to be activated with the classifier.
        :type defences: `str` or `list(str)`
        :param preprocessing: Tuple of the form `(subtractor, divider)` of floats or `np.ndarray` of values to be
               used for data preprocessing. The first value will be subtracted from the input. The input will then
               be divided by the second one.
        :type preprocessing: `tuple`
        """
        # pylint: disable=E0401
        import tensorflow as tf
        if tf.__version__[0] == '2':
            import tensorflow.compat.v1 as tf
            tf.disable_eager_execution()

        super(TensorflowClassifier, self).__init__(clip_values=clip_values, channel_index=channel_index,
                                                   defences=defences,
                                                   preprocessing=preprocessing)
        self._nb_classes = int(output.get_shape()[-1])
        self._input_shape = tuple(input_ph.get_shape().as_list()[1:])
        self._input_ph = input_ph
        self._output = output
        self._labels_ph = labels_ph
        self._train = train
        self._loss = loss
        self._learning = learning
        self._feed_dict = {}

        # Assign session
        if sess is None:
            raise ValueError("A session cannot be None.")
        self._sess = sess

        # Get the internal layers
        self._layer_names = self._get_layers()

        # Get the loss gradients graph
        if self._loss is not None:
            self._loss_grads = tf.gradients(self._loss, self._input_ph)[0]

    def predict(self, x, batch_size=128, **kwargs):
        """
        Perform prediction for a batch of inputs.

        :param x: Test set.
        :type x: `np.ndarray`
        :param batch_size: Size of batches.
        :type batch_size: `int`
        :return: Array of predictions of shape `(num_inputs, self.nb_classes)`.
        :rtype: `np.ndarray`
        """
        # Apply preprocessing
        x_preprocessed, _ = self._apply_preprocessing(x, y=None, fit=False)

        # Run prediction with batch processing
        results = np.zeros((x_preprocessed.shape[0], self.nb_classes()), dtype=np.float32)
        num_batch = int(np.ceil(len(x_preprocessed) / float(batch_size)))
        for m in range(num_batch):
            # Batch indexes
            begin, end = m * batch_size, min((m + 1) * batch_size, x_preprocessed.shape[0])

            # Create feed_dict
            feed_dict = {self._input_ph: x_preprocessed[begin:end]}
            feed_dict.update(self._feed_dict)

            # Run prediction
            results[begin:end] = self._sess.run(self._output, feed_dict=feed_dict)

        return results

    def fit(self, x, y, batch_size=128, nb_epochs=10, **kwargs):
        """
        Fit the classifier on the training set `(x, y)`.

        :param x: Training data.
        :type x: `np.ndarray`
        :param y: Target values (class labels) one-hot-encoded of shape (nb_samples, nb_classes) or indices of shape
                  (nb_samples,).
        :type y: `np.ndarray`
        :param batch_size: Size of batches.
        :type batch_size: `int`
        :param nb_epochs: Number of epochs to use for training.
        :type nb_epochs: `int`
        :param kwargs: Dictionary of framework-specific arguments. This parameter is not currently supported for
               TensorFlow and providing it takes no effect.
        :type kwargs: `dict`
        :return: `None`
        """
        # Check if train and output_ph available
        if self._train is None or self._labels_ph is None:
            raise ValueError("Need the training objective and the output placeholder to train the model.")

        # Apply preprocessing
        x_preprocessed, y_preprocessed = self._apply_preprocessing(x, y, fit=True)

        num_batch = int(np.ceil(len(x_preprocessed) / float(batch_size)))
        ind = np.arange(len(x_preprocessed))

        # Start training
        for _ in range(nb_epochs):
            # Shuffle the examples
            random.shuffle(ind)

            # Train for one epoch
            for m in range(num_batch):
                i_batch = x_preprocessed[ind[m * batch_size:(m + 1) * batch_size]]
                o_batch = y_preprocessed[ind[m * batch_size:(m + 1) * batch_size]]

                # Create feed_dict
                feed_dict = {self._input_ph: i_batch, self._labels_ph: o_batch}
                feed_dict.update(self._feed_dict)

                # Run train step
                self._sess.run(self._train, feed_dict=feed_dict)

    def fit_generator(self, generator, nb_epochs=20, **kwargs):
        """
        Fit the classifier using the generator that yields batches as specified.

        :param generator: Batch generator providing `(x, y)` for each epoch. If the generator can be used for native
                          training in TensorFlow, it will.
        :type generator: :class:`.DataGenerator`
        :param nb_epochs: Number of epochs to use for training.
        :type nb_epochs: `int`
        :param kwargs: Dictionary of framework-specific arguments. This parameter is not currently supported for
               TensorFlow and providing it takes no effect.
        :type kwargs: `dict`
        :return: `None`
        """
        from art.data_generators import TFDataGenerator

        # Train directly in Tensorflow
        if isinstance(generator, TFDataGenerator) and not (
                hasattr(self, 'label_smooth') or hasattr(self, 'feature_squeeze')):
            for _ in range(nb_epochs):
                for _ in range(int(generator.size / generator.batch_size)):
                    i_batch, o_batch = generator.get_batch()

                    # Create feed_dict
                    feed_dict = {self._input_ph: i_batch, self._labels_ph: o_batch}
                    feed_dict.update(self._feed_dict)

                    # Run train step
                    self._sess.run(self._train, feed_dict=feed_dict)
<<<<<<< HEAD
            super(TFClassifier, self).fit_generator(generator, nb_epochs=nb_epochs, **kwargs)
=======
            super(TensorflowClassifier, self).fit_generator(generator, nb_epochs=nb_epochs, **kwargs)
>>>>>>> e8f95b89

    def class_gradient(self, x, label=None, **kwargs):
        """
        Compute per-class derivatives w.r.t. `x`.

        :param x: Sample input with shape as expected by the model.
        :type x: `np.ndarray`
        :param label: Index of a specific per-class derivative. If an integer is provided, the gradient of that class
                      output is computed for all samples. If multiple values as provided, the first dimension should
                      match the batch size of `x`, and each value will be used as target for its corresponding sample in
                      `x`. If `None`, then gradients for all classes will be computed for each sample.
        :type label: `int` or `list`
        :return: Array of gradients of input features w.r.t. each class in the form
                 `(batch_size, nb_classes, input_shape)` when computing for all classes, otherwise shape becomes
                 `(batch_size, 1, input_shape)` when `label` parameter is specified.
        :rtype: `np.ndarray`
        """
        # Check value of label for computing gradients
        if not (label is None or (isinstance(label, (int, np.integer)) and label in range(self.nb_classes()))
                or (isinstance(label, np.ndarray) and len(label.shape) == 1 and (label < self.nb_classes()).all()
                    and label.shape[0] == x.shape[0])):
            raise ValueError('Label %s is out of range.' % label)

        self._init_class_grads(label=label)

        # Apply preprocessing
        x_preprocessed, _ = self._apply_preprocessing(x, y=None, fit=False)

        # Create feed_dict
        feed_dict = {self._input_ph: x_preprocessed}
        feed_dict.update(self._feed_dict)

        # Compute the gradient and return
        if label is None:
            # Compute the gradients w.r.t. all classes
            grads = self._sess.run(self._class_grads, feed_dict=feed_dict)
            grads = np.swapaxes(np.array(grads), 0, 1)

        elif isinstance(label, (int, np.integer)):
            # Compute the gradients only w.r.t. the provided label
            grads = self._sess.run(self._class_grads[label], feed_dict=feed_dict)
            grads = grads[None, ...]
            grads = np.swapaxes(np.array(grads), 0, 1)

        else:
            # For each sample, compute the gradients w.r.t. the indicated target class (possibly distinct)
            unique_label = list(np.unique(label))
            grads = self._sess.run([self._class_grads[l] for l in unique_label], feed_dict=feed_dict)
            grads = np.swapaxes(np.array(grads), 0, 1)
            lst = [unique_label.index(i) for i in label]
            grads = np.expand_dims(grads[np.arange(len(grads)), lst], axis=1)

        grads = self._apply_preprocessing_gradient(x, grads)

        return grads

    def loss_gradient(self, x, y, **kwargs):
        """
        Compute the gradient of the loss function w.r.t. `x`.

        :param x: Sample input with shape as expected by the model.
        :type x: `np.ndarray`
        :param y: Target values (class labels) one-hot-encoded of shape (nb_samples, nb_classes) or indices of shape
                  (nb_samples,).
        :type y: `np.ndarray`
        :return: Array of gradients of the same shape as `x`.
        :rtype: `np.ndarray`
        """
        # Apply preprocessing
        x_preprocessed, y_preprocessed = self._apply_preprocessing(x, y, fit=False)

        # Check if loss available
        if not hasattr(self, '_loss_grads') or self._loss_grads is None or self._labels_ph is None:
            raise ValueError("Need the loss function and the labels placeholder to compute the loss gradient.")

        # Create feed_dict
        feed_dict = {self._input_ph: x_preprocessed, self._labels_ph: y_preprocessed}
        feed_dict.update(self._feed_dict)

        # Compute gradients
        grads = self._sess.run(self._loss_grads, feed_dict=feed_dict)
        grads = self._apply_preprocessing_gradient(x, grads)
        assert grads.shape == x_preprocessed.shape

        return grads

    def _init_class_grads(self, label=None):
        # pylint: disable=E0401
        import tensorflow as tf
        if tf.__version__[0] == '2':
            import tensorflow.compat.v1 as tf
            tf.disable_eager_execution()

        if not hasattr(self, '_class_grads'):
            self._class_grads = [None for _ in range(self.nb_classes())]

        # Construct the class gradients graph
        if label is None:
            if None in self._class_grads:
                self._class_grads = [tf.gradients(self._output[:, i], self._input_ph)[0]
                                     for i in range(self.nb_classes())]

        elif isinstance(label, int):
            if self._class_grads[label] is None:
                self._class_grads[label] = tf.gradients(self._output[:, label], self._input_ph)[0]

        else:
            for unique_label in np.unique(label):
                if self._class_grads[unique_label] is None:
                    self._class_grads[unique_label] = tf.gradients(self._output[:, unique_label], self._input_ph)[0]

    def _get_layers(self):
        """
        Return the hidden layers in the model, if applicable.

        :return: The hidden layers in the model, input and output layers excluded.
        :rtype: `list`
        """
        # pylint: disable=E0401
        import tensorflow as tf
        if tf.__version__[0] == '2':
            import tensorflow.compat.v1 as tf
            tf.disable_eager_execution()

        # Get the computational graph
        with self._sess.graph.as_default():
            graph = tf.get_default_graph()

        # Get the list of operators and heuristically filter them
        tmp_list = []
        ops = graph.get_operations()

        # pylint: disable=R1702
        for op in ops:
            if op.values():
                if op.values()[0].get_shape() is not None:
                    if op.values()[0].get_shape().ndims is not None:
                        if len(op.values()[0].get_shape().as_list()) > 1:
                            if op.values()[0].get_shape().as_list()[0] is None:
                                if op.values()[0].get_shape().as_list()[1] is not None:
                                    if not op.values()[0].name.startswith("gradients"):
                                        if not op.values()[0].name.startswith("softmax_cross_entropy_loss"):
                                            if not op.type == "Placeholder":
                                                tmp_list.append(op.values()[0].name)

        # Shorten the list
        if not tmp_list:
            return tmp_list

        result = [tmp_list[-1]]
        for name in reversed(tmp_list[:-1]):
            if result[0].split("/")[0] != name.split("/")[0]:
                result = [name] + result
        logger.info('Inferred %i hidden layers on TensorFlow classifier.', len(result))

        return result

    @property
    def layer_names(self):
        """
        Return the hidden layers in the model, if applicable.

        :return: The hidden layers in the model, input and output layers excluded.
        :rtype: `list`

        .. warning:: `layer_names` tries to infer the internal structure of the model.
                     This feature comes with no guarantees on the correctness of the result.
                     The intended order of the layers tries to match their order in the model, but this is not
                     guaranteed either.
        """
        return self._layer_names

    def get_activations(self, x, layer, batch_size=128):
        """
        Return the output of the specified layer for input `x`. `layer` is specified by layer index (between 0 and
        `nb_layers - 1`) or by name. The number of layers can be determined by counting the results returned by
        calling `layer_names`.

        :param x: Input for computing the activations.
        :type x: `np.ndarray`
        :param layer: Layer for computing the activations
        :type layer: `int` or `str`
        :param batch_size: Size of batches.
        :type batch_size: `int`
        :return: The output of `layer`, where the first dimension is the batch size corresponding to `x`.
        :rtype: `np.ndarray`
        """
        # pylint: disable=E0401
        import tensorflow as tf
        if tf.__version__[0] == '2':
            import tensorflow.compat.v1 as tf
            tf.disable_eager_execution()

        # Get the computational graph
        with self._sess.graph.as_default():
            graph = tf.get_default_graph()

        if isinstance(layer, six.string_types):  # basestring for Python 2 (str, unicode) support
            if layer not in self._layer_names:
                raise ValueError("Layer name %s is not part of the graph." % layer)
            layer_tensor = graph.get_tensor_by_name(layer)

        elif isinstance(layer, (int, np.integer)):
            layer_tensor = graph.get_tensor_by_name(self._layer_names[layer])

        else:
            raise TypeError("Layer must be of type `str` or `int`. Received %s" % layer)

        # Apply preprocessing
        x_preprocessed, _ = self._apply_preprocessing(x, y=None, fit=False)

        # Run prediction with batch processing
        results = []
        num_batch = int(np.ceil(len(x_preprocessed) / float(batch_size)))
        for m in range(num_batch):
            # Batch indexes
            begin, end = m * batch_size, min((m + 1) * batch_size, x_preprocessed.shape[0])

            # Create feed_dict
            feed_dict = {self._input_ph: x_preprocessed[begin:end]}
            feed_dict.update(self._feed_dict)

            # Run prediction for the current batch
            layer_output = self._sess.run(layer_tensor, feed_dict=feed_dict)
            results.append(layer_output)

        results = np.concatenate(results)

        return results

    def set_learning_phase(self, train):
        """
        Set the learning phase for the backend framework.

        :param train: True to set the learning phase to training, False to set it to prediction.
        :type train: `bool`
        """
        if isinstance(train, bool):
            self._learning_phase = train
            self._feed_dict[self._learning] = train

    def save(self, filename, path=None):
        """
        Save a model to file in the format specific to the backend framework. For TensorFlow, .ckpt is used.

        :param filename: Name of the file where to store the model.
        :type filename: `str`
        :param path: Path of the folder where to store the model. If no path is specified, the model will be stored in
                     the default data location of the library `DATA_PATH`.
        :type path: `str`
        :return: None
        """
        # pylint: disable=E0611
        import os
        import shutil
        from tensorflow.python import saved_model
        from tensorflow.python.saved_model import tag_constants
        from tensorflow.python.saved_model.signature_def_utils_impl import predict_signature_def

        if path is None:
            from art import DATA_PATH
            full_path = os.path.join(DATA_PATH, filename)
        else:
            full_path = os.path.join(path, filename)

        if os.path.exists(full_path):
            shutil.rmtree(full_path)

        builder = saved_model.builder.SavedModelBuilder(full_path)
        signature = predict_signature_def(inputs={'SavedInputPhD': self._input_ph},
                                          outputs={'SavedOutput': self._output})
        builder.add_meta_graph_and_variables(sess=self._sess, tags=[tag_constants.SERVING],
                                             signature_def_map={'predict': signature})
        builder.save()

        logger.info('Model saved in path: %s.', full_path)

    def __getstate__(self):
        """
        Use to ensure `TensorflowClassifier` can be pickled.

        :return: State dictionary with instance parameters.
        :rtype: `dict`
        """
        import time

        state = self.__dict__.copy()

        # Remove the unpicklable entries
        del state['_sess']
        del state['_input_ph']
        state['_output'] = self._output.name

        if self._labels_ph is not None:
            state['_labels_ph'] = self._labels_ph.name

        if self._loss is not None:
            state['_loss'] = self._loss.name

        if hasattr(self, '_loss_grads'):
            state['_loss_grads'] = self._loss_grads.name
        else:
            state['_loss_grads'] = False

        if self._learning is not None:
            state['_learning'] = self._learning.name

        if self._train is not None:
            state['_train'] = self._train.name

        if hasattr(self, '_logit_class_grads'):
            state['_logit_class_grads'] = [ts if ts is None else ts.name for ts in self._logit_class_grads]
        else:
            state['_logit_class_grads'] = False

        if hasattr(self, '_class_grads'):
            state['_class_grads'] = [ts if ts is None else ts.name for ts in self._class_grads]
        else:
            state['_class_grads'] = False

        model_name = str(time.time())
        state['model_name'] = model_name
        self.save(model_name)

        return state

    def __setstate__(self, state):
        """
        Use to ensure `TensorflowClassifier` can be unpickled.

        :param state: State dictionary with instance parameters to restore.
        :type state: `dict`
        """
        self.__dict__.update(state)

        # Load and update all functionality related to Tensorflow
        # pylint: disable=E0611, E0401
        import os
        import tensorflow as tf
        if tf.__version__[0] == '2':
            import tensorflow.compat.v1 as tf
            tf.disable_eager_execution()
        from tensorflow.python.saved_model import tag_constants
        from art import DATA_PATH

        full_path = os.path.join(DATA_PATH, state['model_name'])

        graph = tf.Graph()
        sess = tf.Session(graph=graph)
        loaded = tf.saved_model.loader.load(sess, [tag_constants.SERVING], full_path)

        # Recover session
        self._sess = sess

        # Recover input_ph
        input_tensor_name = loaded.signature_def['predict'].inputs['SavedInputPhD'].name
        self._input_ph = graph.get_tensor_by_name(input_tensor_name)

        # Recover output layer
        self._output = graph.get_tensor_by_name(state['_output'])

        # Recover labels' placeholder if any
        if state['_labels_ph'] is not None:
            self._labels_ph = graph.get_tensor_by_name(state['_labels_ph'])

        # Recover loss if any
        if state['_loss'] is not None:
            self._loss = graph.get_tensor_by_name(state['_loss'])

        # Recover loss_grads if any
        if state['_loss_grads']:
            self._loss_grads = graph.get_tensor_by_name(state['_loss_grads'])
        else:
            self.__dict__.pop('_loss_grads', None)

        # Recover learning if any
        if state['_learning'] is not None:
            self._learning = graph.get_tensor_by_name(state['_learning'])

        # Recover train if any
        if state['_train'] is not None:
            self._train = graph.get_operation_by_name(state['_train'])

        # Recover logit_class_grads if any
        if state['_logit_class_grads']:
            self._logit_class_grads = [ts if ts is None else graph.get_tensor_by_name(ts)
                                       for ts in state['_logit_class_grads']]
        else:
            self.__dict__.pop('_logit_class_grads', None)

        # Recover class_grads if any
        if state['_class_grads']:
            self._class_grads = [ts if ts is None else graph.get_tensor_by_name(ts) for ts in state['_class_grads']]
        else:
            self.__dict__.pop('_class_grads', None)

        self.__dict__.pop('model_name', None)

    def __repr__(self):
        repr_ = "%s(input_ph=%r, output=%r, labels_ph=%r, train=%r, loss=%r, learnign=%r, " \
                "sess=%r, channel_index=%r, clip_values=%r, defences=%r, preprocessing=%r)" \
                % (self.__module__ + '.' + self.__class__.__name__,
                   self._input_ph, self._output, self._labels_ph, self._train, self._loss, self._learning, self._sess,
                   self.channel_index, self.clip_values, self.defences, self.preprocessing)

        return repr_


# backward compatibility for ART v0.10 and earlier
TFClassifier = TensorflowClassifier


class TensorflowV2Classifier(ClassifierNeuralNetwork, ClassifierGradients, Classifier):
    """
    This class implements a classifier with the Tensorflow v2 framework.
    """

    def __init__(self, model, nb_classes, loss_object=None, train_step=None, channel_index=3, clip_values=None,
                 defences=None, preprocessing=(0, 1)):
        """
        Initialization specific to Tensorflow v2 models.

        :param model: a python functions or callable class defining the model and providing it prediction as output.
        :type model: `function` or `callable class`
        :param nb_classes: the number of classes in the classification task
        :type nb_classes: `int`
        :param loss_object: The loss function for which to compute gradients. This parameter is applied for training
            the model and computing gradients of the loss w.r.t. the input.
        :type loss_object: `tf.keras.losses`
        :param train_step: a function that applies a gradient update to the trainable variables
        :type train_step: `function`
        :param channel_index: Index of the axis in data containing the color channels or features.
        :type channel_index: `int`
        :param clip_values: Tuple of the form `(min, max)` of floats or `np.ndarray` representing the minimum and
               maximum values allowed for features. If floats are provided, these will be used as the range of all
               features. If arrays are provided, each value will be considered the bound for a feature, thus
               the shape of clip values needs to match the total number of features.
        :type clip_values: `tuple`
        :param defences: Defences to be activated with the classifier.
        :type defences: `str` or `list(str)`
        :param preprocessing: Tuple of the form `(substractor, divider)` of floats or `np.ndarray` of values to be
               used for data preprocessing. The first value will be substracted from the input. The input will then
               be divided by the second one.
        :type preprocessing: `tuple`
        """
        super(TensorflowV2Classifier, self).__init__(clip_values=clip_values, channel_index=channel_index,
                                                     defences=defences, preprocessing=preprocessing)

        self._model = model
        self._nb_classes = nb_classes
        self._loss_object = loss_object
        self._train_step = train_step

    def predict(self, x, batch_size=128, **kwargs):
        """
        Perform prediction for a batch of inputs.

        :param x: Test set.
        :type x: `np.ndarray`
        :param batch_size: Size of batches.
        :type batch_size: `int`
        :return: Array of predictions of shape `(nb_inputs, self.nb_classes)`.
        :rtype: `np.ndarray`
        """
        # Apply preprocessing
        x_preprocessed, _ = self._apply_preprocessing(x, y=None, fit=False)

        # Run prediction with batch processing
        results = np.zeros((x_preprocessed.shape[0], self.nb_classes()), dtype=np.float32)
        num_batch = int(np.ceil(len(x_preprocessed) / float(batch_size)))
        for m in range(num_batch):
            # Batch indexes
            begin, end = m * batch_size, min((m + 1) * batch_size, x_preprocessed.shape[0])

            # Run prediction
            results[begin:end] = self._model(x_preprocessed[begin:end])

        return results

    def fit(self, x, y, batch_size=128, nb_epochs=10, **kwargs):
        """
        Fit the classifier on the training set `(x, y)`.

        :param x: Training data.
        :type x: `np.ndarray`
        :param y: Labels, one-vs-rest encoding.
        :type y: `np.ndarray`
        :param batch_size: Size of batches.
        :type batch_size: `int`
        :param nb_epochs: Number of epochs to use for training.
        :type nb_epochs: `int`
        :param kwargs: Dictionary of framework-specific arguments. This parameter is not currently supported for
               TensorFlow and providing it takes no effect.
        :type kwargs: `dict`
        :return: `None`
        """
        import tensorflow as tf

        # Apply preprocessing
        x_preprocessed, y_preprocessed = self._apply_preprocessing(x, y, fit=True)

        train_ds = tf.data.Dataset.from_tensor_slices((x_preprocessed, y_preprocessed)).shuffle(10000).batch(batch_size)

        for _ in range(nb_epochs):
            for images, labels in train_ds:
                self._train_step(images, labels)

    def fit_generator(self, generator, nb_epochs=20, **kwargs):
        """
        Fit the classifier using the generator that yields batches as specified.

        :param generator: Batch generator providing `(x, y)` for each epoch. If the generator can be used for native
                          training in TensorFlow, it will.
        :type generator: :class:`.DataGenerator`
        :param nb_epochs: Number of epochs to use for training.
        :type nb_epochs: `int`
        :param kwargs: Dictionary of framework-specific arguments. This parameter is not currently supported for
               TensorFlow and providing it takes no effect.
        :type kwargs: `dict`
        :return: `None`
        """
        raise NotImplementedError

    def class_gradient(self, x, label=None, **kwargs):
        """
        Compute per-class derivatives w.r.t. `x`.

        :param x: Sample input with shape as expected by the model.
        :type x: `np.ndarray`
        :param label: Index of a specific per-class derivative. If an integer is provided, the gradient of that class
                      output is computed for all samples. If multiple values as provided, the first dimension should
                      match the batch size of `x`, and each value will be used as target for its corresponding sample in
                      `x`. If `None`, then gradients for all classes will be computed for each sample.
        :type label: `int` or `list`
        :return: Array of gradients of input features w.r.t. each class in the form
                 `(batch_size, nb_classes, input_shape)` when computing for all classes, otherwise shape becomes
                 `(batch_size, 1, input_shape)` when `label` parameter is specified.
        :rtype: `np.ndarray`
        """
        import tensorflow as tf

        # Apply preprocessing
        x_preprocessed, _ = self._apply_preprocessing(x, y=None, fit=False)

        # Compute the gradients
        if tf.executing_eagerly:
            if label is None:
                # Compute the gradients w.r.t. all classes
                class_gradients = list()

                for i in range(self.nb_classes()):
                    with tf.GradientTape() as tape:
                        x_preprocessed_tf = tf.convert_to_tensor(x_preprocessed)
                        tape.watch(x_preprocessed_tf)
                        predictions = self._model(x_preprocessed_tf)
                        prediction = predictions[:, i]
                        tape.watch(prediction)

                    class_gradient = tape.gradient(prediction, x_preprocessed_tf).numpy()
                    class_gradients.append(class_gradient)

                gradients = np.swapaxes(np.array(class_gradients), 0, 1)

            elif isinstance(label, (int, np.integer)):
                # Compute the gradients only w.r.t. the provided label
                with tf.GradientTape() as tape:
                    x_preprocessed_tf = tf.convert_to_tensor(x_preprocessed)
                    tape.watch(x_preprocessed_tf)
                    predictions = self._model(x_preprocessed_tf)
                    prediction = predictions[:, label]
                    tape.watch(prediction)

                class_gradient = tape.gradient(prediction, x_preprocessed_tf).numpy()
                gradients = np.expand_dims(class_gradient, axis=1)

            else:
                # For each sample, compute the gradients w.r.t. the indicated target class (possibly distinct)
                class_gradients = list()
                unique_labels = list(np.unique(label))

                for unique_label in unique_labels:
                    with tf.GradientTape() as tape:
                        x_preprocessed_tf = tf.convert_to_tensor(x_preprocessed)
                        tape.watch(x_preprocessed_tf)
                        predictions = self._model(x_preprocessed_tf)
                        prediction = predictions[:, unique_label]
                        tape.watch(prediction)

                    class_gradient = tape.gradient(prediction, x_preprocessed_tf).numpy()
                    class_gradients.append(class_gradient)

                gradients = np.swapaxes(np.array(class_gradients), 0, 1)
                lst = [unique_labels.index(i) for i in label]
                gradients = np.expand_dims(gradients[np.arange(len(gradients)), lst], axis=1)

        else:
            raise ValueError('Expecting eager execution.')

        return gradients

    def loss_gradient(self, x, y, **kwargs):
        """
        Compute the gradient of the loss function w.r.t. `x`.

        :param x: Sample input with shape as expected by the model.
        :type x: `np.ndarray`
        :param y: Correct labels, one-vs-rest encoding.
        :type y: `np.ndarray`
        :return: Array of gradients of the same shape as `x`.
        :rtype: `np.ndarray`
        """
        import tensorflow as tf

        # Apply preprocessing
        x_preprocessed, _ = self._apply_preprocessing(x, y, fit=False)

        if tf.executing_eagerly:
            with tf.GradientTape() as tape:
                x_preprocessed_tf = tf.convert_to_tensor(x_preprocessed)
                tape.watch(x_preprocessed_tf)
                predictions = self._model(x_preprocessed_tf)
                loss = self._loss_object(np.argmax(y, axis=1), predictions)

            gradients = tape.gradient(loss, x_preprocessed_tf).numpy()
        else:
            raise ValueError('Expecting eager execution.')

        # Apply preprocessing gradients
        gradients = self._apply_preprocessing_gradient(x, gradients)

        return gradients

    def _get_layers(self):
        """
        Return the hidden layers in the model, if applicable.

        :return: The hidden layers in the model, input and output layers excluded.
        :rtype: `list`
        """
        raise NotImplementedError

    @property
    def layer_names(self):
        """
        Return the hidden layers in the model, if applicable.

        :return: The hidden layers in the model, input and output layers excluded.
        :rtype: `list`

        .. warning:: `layer_names` tries to infer the internal structure of the model.
                     This feature comes with no guarantees on the correctness of the result.
                     The intended order of the layers tries to match their order in the model, but this is not
                     guaranteed either.
        """
        raise NotImplementedError

    def get_activations(self, x, layer, batch_size=128):
        """
        Return the output of the specified layer for input `x`. `layer` is specified by layer index (between 0 and
        `nb_layers - 1`) or by name. The number of layers can be determined by counting the results returned by
        calling `layer_names`.

        :param x: Input for computing the activations.
        :type x: `np.ndarray`
        :param layer: Layer for computing the activations
        :type layer: `int` or `str`
        :param batch_size: Size of batches.
        :type batch_size: `int`
        :return: The output of `layer`, where the first dimension is the batch size corresponding to `x`.
        :rtype: `np.ndarray`
        """
        raise NotImplementedError

    def set_learning_phase(self, train):
        """
        Set the learning phase for the backend framework.

        :param train: True to set the learning phase to training, False to set it to prediction.
        :type train: `bool`
        """
        raise NotImplementedError

    def save(self, filename, path=None):
        """
        Save a model to file in the format specific to the backend framework. For TensorFlow, .ckpt is used.

        :param filename: Name of the file where to store the model.
        :type filename: `str`
        :param path: Path of the folder where to store the model. If no path is specified, the model will be stored in
                     the default data location of the library `DATA_PATH`.
        :type path: `str`
        :return: None
        """
        raise NotImplementedError

    def __repr__(self):

        repr_ = "%s(model=%r, nb_classes=%r, loss_object=%r, learning=%r, train_step=%r, " \
                "channel_index=%r, clip_values=%r, defences=%r, preprocessing=%r)" \
                % (self.__module__ + '.' + self.__class__.__name__,
                   self._model, self._nb_classes, self._loss_object, self._learning, self._train_step,
                   self.channel_index, self.clip_values, self.defences, self.preprocessing)

        return repr_


class TensorflowV2Classifier(ClassifierNeuralNetwork, ClassifierGradients, Classifier):
    """
    This class implements a classifier with the Tensorflow framework.
    """
    def __init__(self, model, loss_object=None, channel_index=3, clip_values=None, defences=None, preprocessing=(0, 1)):
    # def __init__(self, input_ph, output, labels_ph=None, train=None, loss=None, learning=None, sess=None,
    #                 channel_index=3, clip_values=None, defences=None, preprocessing=(0, 1)):
    #     """
    #     Initialization specific to Tensorflow models implementation.
    #
    #     :param input_ph: The input placeholder.
    #     :type input_ph: `tf.Placeholder`
    #     :param output: The output layer of the model. This can be logits, probabilities or anything else. Logits
    #            output should be preferred where possible to ensure attack efficiency.
    #     :type output: `tf.Tensor`
    #     :param labels_ph: The labels placeholder of the model. This parameter is necessary when training the model and
    #            when computing gradients w.r.t. the loss function.
    #     :type labels_ph: `tf.Tensor`
    #     :param train: The train tensor for fitting, including an optimizer. Use this parameter only when training the
    #            model.
    #     :type train: `tf.Tensor`
    #     :param loss: The loss function for which to compute gradients. This parameter is necessary when training the
    #            model and when computing gradients w.r.t. the loss function.
    #     :type loss: `tf.Tensor`
    #     :param learning: The placeholder to indicate if the model is training.
    #     :type learning: `tf.Placeholder` of type bool.
    #     :param sess: Computation session.
    #     :type sess: `tf.Session`
    #     :param channel_index: Index of the axis in data containing the color channels or features.
    #     :type channel_index: `int`
    #     :param clip_values: Tuple of the form `(min, max)` of floats or `np.ndarray` representing the minimum and
    #            maximum values allowed for features. If floats are provided, these will be used as the range of all
    #            features. If arrays are provided, each value will be considered the bound for a feature, thus
    #            the shape of clip values needs to match the total number of features.
    #     :type clip_values: `tuple`
    #     :param defences: Defences to be activated with the classifier.
    #     :type defences: `str` or `list(str)`
    #     :param preprocessing: Tuple of the form `(substractor, divider)` of floats or `np.ndarray` of values to be
    #            used for data preprocessing. The first value will be substracted from the input. The input will then
    #            be divided by the second one.
    #     :type preprocessing: `tuple`
    #     """
    #     from art.utils import import_tensorflow_v1
    #     tf = import_tensorflow_v1()
        import tensorflow

        super(TensorflowV2Classifier, self).__init__(clip_values=clip_values, channel_index=channel_index,
                                                     defences=defences, preprocessing=preprocessing)

        if not isinstance(model, tensorflow.keras.Model):
            raise TypeError
        self._model = model
        # self._nb_classes = int(output.get_shape()[-1])
        # self._input_shape = tuple(input_ph.get_shape().as_list()[1:])
        # self._input_ph = input_ph
        # self._output = output
        # self._labels_ph = labels_ph
        # self._train = train
        self._loss_object = loss_object
        # self._learning = learning
        # self._feed_dict = {}

        # Assign session
        # if sess is None:
        #     raise ValueError("A session cannot be None.")
        # self._sess = sess

        # Get the internal layers
        # self._layer_names = self._get_layers()

        # Get the loss gradients graph
        # if self._loss is not None:
        #     self._loss_grads = tf.gradients(self._loss, self._input_ph)[0]

    def predict(self, x, batch_size=128, **kwargs):
        """
        Perform prediction for a batch of inputs.

        :param x: Test set.
        :type x: `np.ndarray`
        :param batch_size: Size of batches.
        :type batch_size: `int`
        :return: Array of predictions of shape `(nb_inputs, self.nb_classes)`.
        :rtype: `np.ndarray`
        """
        # Apply preprocessing
        x_preprocessed, _ = self._apply_preprocessing(x, y=None, fit=False)

    #     # Run prediction with batch processing
    #     results = np.zeros((x_preprocessed.shape[0], self.nb_classes), dtype=np.float32)
    #     num_batch = int(np.ceil(len(x_preprocessed) / float(batch_size)))
    #     for m in range(num_batch):
    #         # Batch indexes
    #         begin, end = m * batch_size, min((m + 1) * batch_size, x_preprocessed.shape[0])
    #
    #         # Create feed_dict
    #         feed_dict = {self._input_ph: x_preprocessed[begin:end]}
    #         feed_dict.update(self._feed_dict)
    #
    #         # Run prediction
    #         results[begin:end] = self._sess.run(self._output, feed_dict=feed_dict)

        results = self._model(x_preprocessed).numpy()
        # print(type(results))
        # sadf

        return results

    def fit(self, x, y, batch_size=128, nb_epochs=10, **kwargs):
    #     """
    #     Fit the classifier on the training set `(x, y)`.
    #
    #     :param x: Training data.
    #     :type x: `np.ndarray`
    #     :param y: Labels, one-vs-rest encoding.
    #     :type y: `np.ndarray`
    #     :param batch_size: Size of batches.
    #     :type batch_size: `int`
    #     :param nb_epochs: Number of epochs to use for training.
    #     :type nb_epochs: `int`
    #     :param kwargs: Dictionary of framework-specific arguments. This parameter is not currently supported for
    #            TensorFlow and providing it takes no effect.
    #     :type kwargs: `dict`
    #     :return: `None`
    #     """
    #     # Check if train and output_ph available
    #     if self._train is None or self._labels_ph is None:
    #         raise ValueError("Need the training objective and the output placeholder to train the model.")

        # Apply preprocessing
        x_preprocessed, y_preprocessed = self._apply_preprocessing(x, y, fit=True)

    #     num_batch = int(np.ceil(len(x_preprocessed) / float(batch_size)))
    #     ind = np.arange(len(x_preprocessed))
    #
    #     # Start training
    #     for _ in range(nb_epochs):
    #         # Shuffle the examples
    #         random.shuffle(ind)
    #
    #         # Train for one epoch
    #         for m in range(num_batch):
    #             i_batch = x_preprocessed[ind[m * batch_size:(m + 1) * batch_size]]
    #             o_batch = y_preprocessed[ind[m * batch_size:(m + 1) * batch_size]]
    #
    #             # Create feed_dict
    #             feed_dict = {self._input_ph: i_batch, self._labels_ph: o_batch}
    #             feed_dict.update(self._feed_dict)
    #
    #             # Run train step
    #             self._sess.run(self._train, feed_dict=feed_dict)
    #
    # def fit_generator(self, generator, nb_epochs=20, **kwargs):
    #     """
    #     Fit the classifier using the generator that yields batches as specified.
    #
    #     :param generator: Batch generator providing `(x, y)` for each epoch. If the generator can be used for native
    #                       training in TensorFlow, it will.
    #     :type generator: :class:`.DataGenerator`
    #     :param nb_epochs: Number of epochs to use for training.
    #     :type nb_epochs: `int`
    #     :param kwargs: Dictionary of framework-specific arguments. This parameter is not currently supported for
    #            TensorFlow and providing it takes no effect.
    #     :type kwargs: `dict`
    #     :return: `None`
    #     """
    #     from art.data_generators import TFDataGenerator
    #
    #     # Train directly in Tensorflow
    #     if isinstance(generator, TFDataGenerator) and not (
    #             hasattr(self, 'label_smooth') or hasattr(self, 'feature_squeeze')):
    #         for _ in range(nb_epochs):
    #             for _ in range(int(generator.size / generator.batch_size)):
    #                 i_batch, o_batch = generator.get_batch()
    #
    #                 # Create feed_dict
    #                 feed_dict = {self._input_ph: i_batch, self._labels_ph: o_batch}
    #                 feed_dict.update(self._feed_dict)
    #
    #                 # Run train step
    #                 self._sess.run(self._train, feed_dict=feed_dict)
    #         super(TFClassifier, self).fit_generator(generator, nb_epochs=nb_epochs, **kwargs)

    def class_gradient(self, x, label=None, **kwargs):
        """
        Compute per-class derivatives w.r.t. `x`.

        :param x: Sample input with shape as expected by the model.
        :type x: `np.ndarray`
        :param label: Index of a specific per-class derivative. If an integer is provided, the gradient of that class
                      output is computed for all samples. If multiple values as provided, the first dimension should
                      match the batch size of `x`, and each value will be used as target for its corresponding sample in
                      `x`. If `None`, then gradients for all classes will be computed for each sample.
        :type label: `int` or `list`
        :return: Array of gradients of input features w.r.t. each class in the form
                 `(batch_size, nb_classes, input_shape)` when computing for all classes, otherwise shape becomes
                 `(batch_size, 1, input_shape)` when `label` parameter is specified.
        :rtype: `np.ndarray`
        """
        import tensorflow as tf

        # Apply preprocessing
        x_preprocessed, _ = self._apply_preprocessing(x, y=None, fit=False)

        # Compute the gradients
        if tf.executing_eagerly:
            if label is None:
                # Compute the gradients w.r.t. all classes
                class_gradients = list()

                for i in range(self.nb_classes):
                    with tf.GradientTape() as tape:
                        x_preprocessed_tf = tf.convert_to_tensor(x_preprocessed)
                        tape.watch(x_preprocessed_tf)
                        predictions = self._model(x_preprocessed_tf)
                        prediction = predictions[:, i]
                        tape.watch(prediction)

                    class_gradient = tape.gradient(prediction, x_preprocessed_tf).numpy()
                    class_gradients.append(class_gradient)

                gradients = np.swapaxes(np.array(class_gradients), 0, 1)

            elif isinstance(label, (int, np.integer)):
                # Compute the gradients only w.r.t. the provided label
                with tf.GradientTape() as tape:
                    x_preprocessed_tf = tf.convert_to_tensor(x_preprocessed)
                    tape.watch(x_preprocessed_tf)
                    predictions = self._model(x_preprocessed_tf)

                class_gradient = tape.gradient(predictions[:, label], x_preprocessed_tf).numpy()
                gradients = np.swapaxes(np.array(class_gradient), 0, 1)

            else:
                # For each sample, compute the gradients w.r.t. the indicated target class (possibly distinct)
                class_gradients = list()

                unique_labels = list(np.unique(label))

                for unique_label in unique_labels:
                    with tf.GradientTape() as tape:
                        x_preprocessed_tf = tf.convert_to_tensor(x_preprocessed)
                        tape.watch(x_preprocessed_tf)
                        predictions = self._model(x_preprocessed_tf)
                        prediction = predictions[:, unique_label]
                        tape.watch(prediction)

                    class_gradient = tape.gradient(prediction, x_preprocessed_tf).numpy()
                    class_gradients.append(class_gradient)

                gradients = np.swapaxes(np.array(class_gradients), 0, 1)
                lst = [unique_labels.index(i) for i in label]
                gradients = np.expand_dims(gradients[np.arange(len(gradients)), lst], axis=1)

        else:
            raise ValueError('Expecting eager execution.')

        return gradients

    def loss_gradient(self, x, y, **kwargs):
        """
        Compute the gradient of the loss function w.r.t. `x`.

        :param x: Sample input with shape as expected by the model.
        :type x: `np.ndarray`
        :param y: Correct labels, one-vs-rest encoding.
        :type y: `np.ndarray`
        :return: Array of gradients of the same shape as `x`.
        :rtype: `np.ndarray`
        """
        import tensorflow as tf

        # Apply preprocessing
        x_preprocessed, y_preprocessed = self._apply_preprocessing(x, y, fit=False)

        if tf.executing_eagerly:
            with tf.GradientTape() as tape:
                x_preprocessed_tf = tf.convert_to_tensor(x_preprocessed)
                tape.watch(x_preprocessed_tf)
                predictions = self._model(x_preprocessed_tf)
                loss = self._loss_object(np.argmax(y, axis=1), predictions)

            gradients = tape.gradient(loss, x_preprocessed_tf).numpy()
        else:
            raise ValueError('Expecting eager execution.')

        # Apply preprocessing gradients
        gradients = self._apply_preprocessing_gradient(x, gradients)

        return gradients

    # def _get_layers(self):
    #     """
    #     Return the hidden layers in the model, if applicable.
    #
    #     :return: The hidden layers in the model, input and output layers excluded.
    #     :rtype: `list`
    #     """
    #     tf = import_tensorflow_v1()
    #
    #     # Get the computational graph
    #     with self._sess.graph.as_default():
    #         graph = tf.get_default_graph()
    #
    #     # Get the list of operators and heuristically filter them
    #     tmp_list = []
    #     ops = graph.get_operations()
    #
    #     # pylint: disable=R1702
    #     for op in ops:
    #         if op.values():
    #             if op.values()[0].get_shape() is not None:
    #                 if op.values()[0].get_shape().ndims is not None:
    #                     if len(op.values()[0].get_shape().as_list()) > 1:
    #                         if op.values()[0].get_shape().as_list()[0] is None:
    #                             if op.values()[0].get_shape().as_list()[1] is not None:
    #                                 if not op.values()[0].name.startswith("gradients"):
    #                                     if not op.values()[0].name.startswith("softmax_cross_entropy_loss"):
    #                                         if not op.type == "Placeholder":
    #                                             tmp_list.append(op.values()[0].name)
    #
    #     # Shorten the list
    #     if not tmp_list:
    #         return tmp_list
    #
    #     result = [tmp_list[-1]]
    #     for name in reversed(tmp_list[:-1]):
    #         if result[0].split("/")[0] != name.split("/")[0]:
    #             result = [name] + result
    #     logger.info('Inferred %i hidden layers on TensorFlow classifier.', len(result))
    #
    #     return result
    #
    # @property
    # def layer_names(self):
    #     """
    #     Return the hidden layers in the model, if applicable.
    #
    #     :return: The hidden layers in the model, input and output layers excluded.
    #     :rtype: `list`
    #
    #     .. warning:: `layer_names` tries to infer the internal structure of the model.
    #                  This feature comes with no guarantees on the correctness of the result.
    #                  The intended order of the layers tries to match their order in the model, but this is not
    #                  guaranteed either.
    #     """
    #     return self._layer_names

    def get_activations(self, x, layer, batch_size=128):
    #     """
    #     Return the output of the specified layer for input `x`. `layer` is specified by layer index (between 0 and
    #     `nb_layers - 1`) or by name. The number of layers can be determined by counting the results returned by
    #     calling `layer_names`.
    #
    #     :param x: Input for computing the activations.
    #     :type x: `np.ndarray`
    #     :param layer: Layer for computing the activations
    #     :type layer: `int` or `str`
    #     :param batch_size: Size of batches.
    #     :type batch_size: `int`
    #     :return: The output of `layer`, where the first dimension is the batch size corresponding to `x`.
    #     :rtype: `np.ndarray`
    #     """
        pass
    #     tf = import_tensorflow_v1()
    #
    #     # Get the computational graph
    #     with self._sess.graph.as_default():
    #         graph = tf.get_default_graph()
    #
    #     if isinstance(layer, six.string_types):  # basestring for Python 2 (str, unicode) support
    #         if layer not in self._layer_names:
    #             raise ValueError("Layer name %s is not part of the graph." % layer)
    #         layer_tensor = graph.get_tensor_by_name(layer)
    #
    #     elif isinstance(layer, (int, np.integer)):
    #         layer_tensor = graph.get_tensor_by_name(self._layer_names[layer])
    #
    #     else:
    #         raise TypeError("Layer must be of type `str` or `int`. Received %s" % layer)
    #
    #     # Apply preprocessing
    #     x_preprocessed, _ = self._apply_preprocessing(x, y=None, fit=False)
    #
    #     # Run prediction with batch processing
    #     results = []
    #     num_batch = int(np.ceil(len(x_preprocessed) / float(batch_size)))
    #     for m in range(num_batch):
    #         # Batch indexes
    #         begin, end = m * batch_size, min((m + 1) * batch_size, x_preprocessed.shape[0])
    #
    #         # Create feed_dict
    #         feed_dict = {self._input_ph: x_preprocessed[begin:end]}
    #         feed_dict.update(self._feed_dict)
    #
    #         # Run prediction for the current batch
    #         layer_output = self._sess.run(layer_tensor, feed_dict=feed_dict)
    #         results.append(layer_output)
    #
    #     results = np.concatenate(results)
    #
    #     return results

    def set_learning_phase(self, train):
    #     """
    #     Set the learning phase for the backend framework.
    #
    #     :param train: True to set the learning phase to training, False to set it to prediction.
    #     :type train: `bool`
    #     """
        pass
    #     if isinstance(train, bool):
    #         self._learning_phase = train
    #         self._feed_dict[self._learning] = train

    def save(self, filename, path=None):
        pass
    #     """
    #     Save a model to file in the format specific to the backend framework. For TensorFlow, .ckpt is used.
    #
    #     :param filename: Name of the file where to store the model.
    #     :type filename: `str`
    #     :param path: Path of the folder where to store the model. If no path is specified, the model will be stored in
    #                  the default data location of the library `DATA_PATH`.
    #     :type path: `str`
    #     :return: None
    #     """
    #     # pylint: disable=E0611
    #     import os
    #     import shutil
    #     from tensorflow.python import saved_model
    #     from tensorflow.python.saved_model import tag_constants
    #     from tensorflow.python.saved_model.signature_def_utils_impl import predict_signature_def
    #
    #     if path is None:
    #         from art import DATA_PATH
    #         full_path = os.path.join(DATA_PATH, filename)
    #     else:
    #         full_path = os.path.join(path, filename)
    #
    #     if os.path.exists(full_path):
    #         shutil.rmtree(full_path)
    #
    #     builder = saved_model.builder.SavedModelBuilder(full_path)
    #     signature = predict_signature_def(inputs={'SavedInputPhD': self._input_ph},
    #                                       outputs={'SavedOutput': self._output})
    #     builder.add_meta_graph_and_variables(sess=self._sess, tags=[tag_constants.SERVING],
    #                                          signature_def_map={'predict': signature})
    #     builder.save()
    #
    #     logger.info('Model saved in path: %s.', full_path)

    # def __getstate__(self):
    #     """
    #     Use to ensure `TFClassifier` can be pickled.
    #
    #     :return: State dictionary with instance parameters.
    #     :rtype: `dict`
    #     """
    #     import time
    #
    #     state = self.__dict__.copy()
    #
    #     # Remove the unpicklable entries
    #     del state['_sess']
    #     del state['_input_ph']
    #     state['_output'] = self._output.name
    #
    #     if self._labels_ph is not None:
    #         state['_labels_ph'] = self._labels_ph.name
    #
    #     if self._loss is not None:
    #         state['_loss'] = self._loss.name
    #
    #     if hasattr(self, '_loss_grads'):
    #         state['_loss_grads'] = self._loss_grads.name
    #     else:
    #         state['_loss_grads'] = False
    #
    #     if self._learning is not None:
    #         state['_learning'] = self._learning.name
    #
    #     if self._train is not None:
    #         state['_train'] = self._train.name
    #
    #     if hasattr(self, '_logit_class_grads'):
    #         state['_logit_class_grads'] = [ts if ts is None else ts.name for ts in self._logit_class_grads]
    #     else:
    #         state['_logit_class_grads'] = False
    #
    #     if hasattr(self, '_class_grads'):
    #         state['_class_grads'] = [ts if ts is None else ts.name for ts in self._class_grads]
    #     else:
    #         state['_class_grads'] = False
    #
    #     model_name = str(time.time())
    #     state['model_name'] = model_name
    #     self.save(model_name)
    #
    #     return state

    # def __setstate__(self, state):
    #     """
    #     Use to ensure `TFClassifier` can be unpickled.
    #
    #     :param state: State dictionary with instance parameters to restore.
    #     :type state: `dict`
    #     """
    #     self.__dict__.update(state)
    #
    #     # Load and update all functionality related to Tensorflow
    #     # pylint: disable=E0611
    #     import os
    #     from art import DATA_PATH
    #     tf = import_tensorflow_v1()
    #     from tensorflow.python.saved_model import tag_constants
    #
    #     full_path = os.path.join(DATA_PATH, state['model_name'])
    #
    #     graph = tf.Graph()
    #     sess = tf.Session(graph=graph)
    #     loaded = tf.saved_model.loader.load(sess, [tag_constants.SERVING], full_path)
    #
    #     # Recover session
    #     self._sess = sess
    #
    #     # Recover input_ph
    #     input_tensor_name = loaded.signature_def['predict'].inputs['SavedInputPhD'].name
    #     self._input_ph = graph.get_tensor_by_name(input_tensor_name)
    #
    #     # Recover output layer
    #     self._output = graph.get_tensor_by_name(state['_output'])
    #
    #     # Recover labels' placeholder if any
    #     if state['_labels_ph'] is not None:
    #         self._labels_ph = graph.get_tensor_by_name(state['_labels_ph'])
    #
    #     # Recover loss if any
    #     if state['_loss'] is not None:
    #         self._loss = graph.get_tensor_by_name(state['_loss'])
    #
    #     # Recover loss_grads if any
    #     if state['_loss_grads']:
    #         self._loss_grads = graph.get_tensor_by_name(state['_loss_grads'])
    #     else:
    #         self.__dict__.pop('_loss_grads', None)
    #
    #     # Recover learning if any
    #     if state['_learning'] is not None:
    #         self._learning = graph.get_tensor_by_name(state['_learning'])
    #
    #     # Recover train if any
    #     if state['_train'] is not None:
    #         self._train = graph.get_operation_by_name(state['_train'])
    #
    #     # Recover logit_class_grads if any
    #     if state['_logit_class_grads']:
    #         self._logit_class_grads = [ts if ts is None else graph.get_tensor_by_name(ts)
    #                                    for ts in state['_logit_class_grads']]
    #     else:
    #         self.__dict__.pop('_logit_class_grads', None)
    #
    #     # Recover class_grads if any
    #     if state['_class_grads']:
    #         self._class_grads = [ts if ts is None else graph.get_tensor_by_name(ts) for ts in state['_class_grads']]
    #     else:
    #         self.__dict__.pop('_class_grads', None)
    #
    #     self.__dict__.pop('model_name', None)
    #
    # def __repr__(self):
    #     repr_ = "%s(input_ph=%r, output=%r, labels_ph=%r, train=%r, loss=%r, learnign=%r, " \
    #             "sess=%r, channel_index=%r, clip_values=%r, defences=%r, preprocessing=%r)" \
    #             % (self.__module__ + '.' + self.__class__.__name__,
    #                self._input_ph, self._output, self._labels_ph, self._train, self._loss, self._learning, self._sess,
    #                self.channel_index, self.clip_values, self.defences, self.preprocessing)
    #
    #     return repr_<|MERGE_RESOLUTION|>--- conflicted
+++ resolved
@@ -208,11 +208,7 @@
 
                     # Run train step
                     self._sess.run(self._train, feed_dict=feed_dict)
-<<<<<<< HEAD
-            super(TFClassifier, self).fit_generator(generator, nb_epochs=nb_epochs, **kwargs)
-=======
             super(TensorflowClassifier, self).fit_generator(generator, nb_epochs=nb_epochs, **kwargs)
->>>>>>> e8f95b89
 
     def class_gradient(self, x, label=None, **kwargs):
         """
@@ -916,584 +912,4 @@
                    self._model, self._nb_classes, self._loss_object, self._learning, self._train_step,
                    self.channel_index, self.clip_values, self.defences, self.preprocessing)
 
-        return repr_
-
-
-class TensorflowV2Classifier(ClassifierNeuralNetwork, ClassifierGradients, Classifier):
-    """
-    This class implements a classifier with the Tensorflow framework.
-    """
-    def __init__(self, model, loss_object=None, channel_index=3, clip_values=None, defences=None, preprocessing=(0, 1)):
-    # def __init__(self, input_ph, output, labels_ph=None, train=None, loss=None, learning=None, sess=None,
-    #                 channel_index=3, clip_values=None, defences=None, preprocessing=(0, 1)):
-    #     """
-    #     Initialization specific to Tensorflow models implementation.
-    #
-    #     :param input_ph: The input placeholder.
-    #     :type input_ph: `tf.Placeholder`
-    #     :param output: The output layer of the model. This can be logits, probabilities or anything else. Logits
-    #            output should be preferred where possible to ensure attack efficiency.
-    #     :type output: `tf.Tensor`
-    #     :param labels_ph: The labels placeholder of the model. This parameter is necessary when training the model and
-    #            when computing gradients w.r.t. the loss function.
-    #     :type labels_ph: `tf.Tensor`
-    #     :param train: The train tensor for fitting, including an optimizer. Use this parameter only when training the
-    #            model.
-    #     :type train: `tf.Tensor`
-    #     :param loss: The loss function for which to compute gradients. This parameter is necessary when training the
-    #            model and when computing gradients w.r.t. the loss function.
-    #     :type loss: `tf.Tensor`
-    #     :param learning: The placeholder to indicate if the model is training.
-    #     :type learning: `tf.Placeholder` of type bool.
-    #     :param sess: Computation session.
-    #     :type sess: `tf.Session`
-    #     :param channel_index: Index of the axis in data containing the color channels or features.
-    #     :type channel_index: `int`
-    #     :param clip_values: Tuple of the form `(min, max)` of floats or `np.ndarray` representing the minimum and
-    #            maximum values allowed for features. If floats are provided, these will be used as the range of all
-    #            features. If arrays are provided, each value will be considered the bound for a feature, thus
-    #            the shape of clip values needs to match the total number of features.
-    #     :type clip_values: `tuple`
-    #     :param defences: Defences to be activated with the classifier.
-    #     :type defences: `str` or `list(str)`
-    #     :param preprocessing: Tuple of the form `(substractor, divider)` of floats or `np.ndarray` of values to be
-    #            used for data preprocessing. The first value will be substracted from the input. The input will then
-    #            be divided by the second one.
-    #     :type preprocessing: `tuple`
-    #     """
-    #     from art.utils import import_tensorflow_v1
-    #     tf = import_tensorflow_v1()
-        import tensorflow
-
-        super(TensorflowV2Classifier, self).__init__(clip_values=clip_values, channel_index=channel_index,
-                                                     defences=defences, preprocessing=preprocessing)
-
-        if not isinstance(model, tensorflow.keras.Model):
-            raise TypeError
-        self._model = model
-        # self._nb_classes = int(output.get_shape()[-1])
-        # self._input_shape = tuple(input_ph.get_shape().as_list()[1:])
-        # self._input_ph = input_ph
-        # self._output = output
-        # self._labels_ph = labels_ph
-        # self._train = train
-        self._loss_object = loss_object
-        # self._learning = learning
-        # self._feed_dict = {}
-
-        # Assign session
-        # if sess is None:
-        #     raise ValueError("A session cannot be None.")
-        # self._sess = sess
-
-        # Get the internal layers
-        # self._layer_names = self._get_layers()
-
-        # Get the loss gradients graph
-        # if self._loss is not None:
-        #     self._loss_grads = tf.gradients(self._loss, self._input_ph)[0]
-
-    def predict(self, x, batch_size=128, **kwargs):
-        """
-        Perform prediction for a batch of inputs.
-
-        :param x: Test set.
-        :type x: `np.ndarray`
-        :param batch_size: Size of batches.
-        :type batch_size: `int`
-        :return: Array of predictions of shape `(nb_inputs, self.nb_classes)`.
-        :rtype: `np.ndarray`
-        """
-        # Apply preprocessing
-        x_preprocessed, _ = self._apply_preprocessing(x, y=None, fit=False)
-
-    #     # Run prediction with batch processing
-    #     results = np.zeros((x_preprocessed.shape[0], self.nb_classes), dtype=np.float32)
-    #     num_batch = int(np.ceil(len(x_preprocessed) / float(batch_size)))
-    #     for m in range(num_batch):
-    #         # Batch indexes
-    #         begin, end = m * batch_size, min((m + 1) * batch_size, x_preprocessed.shape[0])
-    #
-    #         # Create feed_dict
-    #         feed_dict = {self._input_ph: x_preprocessed[begin:end]}
-    #         feed_dict.update(self._feed_dict)
-    #
-    #         # Run prediction
-    #         results[begin:end] = self._sess.run(self._output, feed_dict=feed_dict)
-
-        results = self._model(x_preprocessed).numpy()
-        # print(type(results))
-        # sadf
-
-        return results
-
-    def fit(self, x, y, batch_size=128, nb_epochs=10, **kwargs):
-    #     """
-    #     Fit the classifier on the training set `(x, y)`.
-    #
-    #     :param x: Training data.
-    #     :type x: `np.ndarray`
-    #     :param y: Labels, one-vs-rest encoding.
-    #     :type y: `np.ndarray`
-    #     :param batch_size: Size of batches.
-    #     :type batch_size: `int`
-    #     :param nb_epochs: Number of epochs to use for training.
-    #     :type nb_epochs: `int`
-    #     :param kwargs: Dictionary of framework-specific arguments. This parameter is not currently supported for
-    #            TensorFlow and providing it takes no effect.
-    #     :type kwargs: `dict`
-    #     :return: `None`
-    #     """
-    #     # Check if train and output_ph available
-    #     if self._train is None or self._labels_ph is None:
-    #         raise ValueError("Need the training objective and the output placeholder to train the model.")
-
-        # Apply preprocessing
-        x_preprocessed, y_preprocessed = self._apply_preprocessing(x, y, fit=True)
-
-    #     num_batch = int(np.ceil(len(x_preprocessed) / float(batch_size)))
-    #     ind = np.arange(len(x_preprocessed))
-    #
-    #     # Start training
-    #     for _ in range(nb_epochs):
-    #         # Shuffle the examples
-    #         random.shuffle(ind)
-    #
-    #         # Train for one epoch
-    #         for m in range(num_batch):
-    #             i_batch = x_preprocessed[ind[m * batch_size:(m + 1) * batch_size]]
-    #             o_batch = y_preprocessed[ind[m * batch_size:(m + 1) * batch_size]]
-    #
-    #             # Create feed_dict
-    #             feed_dict = {self._input_ph: i_batch, self._labels_ph: o_batch}
-    #             feed_dict.update(self._feed_dict)
-    #
-    #             # Run train step
-    #             self._sess.run(self._train, feed_dict=feed_dict)
-    #
-    # def fit_generator(self, generator, nb_epochs=20, **kwargs):
-    #     """
-    #     Fit the classifier using the generator that yields batches as specified.
-    #
-    #     :param generator: Batch generator providing `(x, y)` for each epoch. If the generator can be used for native
-    #                       training in TensorFlow, it will.
-    #     :type generator: :class:`.DataGenerator`
-    #     :param nb_epochs: Number of epochs to use for training.
-    #     :type nb_epochs: `int`
-    #     :param kwargs: Dictionary of framework-specific arguments. This parameter is not currently supported for
-    #            TensorFlow and providing it takes no effect.
-    #     :type kwargs: `dict`
-    #     :return: `None`
-    #     """
-    #     from art.data_generators import TFDataGenerator
-    #
-    #     # Train directly in Tensorflow
-    #     if isinstance(generator, TFDataGenerator) and not (
-    #             hasattr(self, 'label_smooth') or hasattr(self, 'feature_squeeze')):
-    #         for _ in range(nb_epochs):
-    #             for _ in range(int(generator.size / generator.batch_size)):
-    #                 i_batch, o_batch = generator.get_batch()
-    #
-    #                 # Create feed_dict
-    #                 feed_dict = {self._input_ph: i_batch, self._labels_ph: o_batch}
-    #                 feed_dict.update(self._feed_dict)
-    #
-    #                 # Run train step
-    #                 self._sess.run(self._train, feed_dict=feed_dict)
-    #         super(TFClassifier, self).fit_generator(generator, nb_epochs=nb_epochs, **kwargs)
-
-    def class_gradient(self, x, label=None, **kwargs):
-        """
-        Compute per-class derivatives w.r.t. `x`.
-
-        :param x: Sample input with shape as expected by the model.
-        :type x: `np.ndarray`
-        :param label: Index of a specific per-class derivative. If an integer is provided, the gradient of that class
-                      output is computed for all samples. If multiple values as provided, the first dimension should
-                      match the batch size of `x`, and each value will be used as target for its corresponding sample in
-                      `x`. If `None`, then gradients for all classes will be computed for each sample.
-        :type label: `int` or `list`
-        :return: Array of gradients of input features w.r.t. each class in the form
-                 `(batch_size, nb_classes, input_shape)` when computing for all classes, otherwise shape becomes
-                 `(batch_size, 1, input_shape)` when `label` parameter is specified.
-        :rtype: `np.ndarray`
-        """
-        import tensorflow as tf
-
-        # Apply preprocessing
-        x_preprocessed, _ = self._apply_preprocessing(x, y=None, fit=False)
-
-        # Compute the gradients
-        if tf.executing_eagerly:
-            if label is None:
-                # Compute the gradients w.r.t. all classes
-                class_gradients = list()
-
-                for i in range(self.nb_classes):
-                    with tf.GradientTape() as tape:
-                        x_preprocessed_tf = tf.convert_to_tensor(x_preprocessed)
-                        tape.watch(x_preprocessed_tf)
-                        predictions = self._model(x_preprocessed_tf)
-                        prediction = predictions[:, i]
-                        tape.watch(prediction)
-
-                    class_gradient = tape.gradient(prediction, x_preprocessed_tf).numpy()
-                    class_gradients.append(class_gradient)
-
-                gradients = np.swapaxes(np.array(class_gradients), 0, 1)
-
-            elif isinstance(label, (int, np.integer)):
-                # Compute the gradients only w.r.t. the provided label
-                with tf.GradientTape() as tape:
-                    x_preprocessed_tf = tf.convert_to_tensor(x_preprocessed)
-                    tape.watch(x_preprocessed_tf)
-                    predictions = self._model(x_preprocessed_tf)
-
-                class_gradient = tape.gradient(predictions[:, label], x_preprocessed_tf).numpy()
-                gradients = np.swapaxes(np.array(class_gradient), 0, 1)
-
-            else:
-                # For each sample, compute the gradients w.r.t. the indicated target class (possibly distinct)
-                class_gradients = list()
-
-                unique_labels = list(np.unique(label))
-
-                for unique_label in unique_labels:
-                    with tf.GradientTape() as tape:
-                        x_preprocessed_tf = tf.convert_to_tensor(x_preprocessed)
-                        tape.watch(x_preprocessed_tf)
-                        predictions = self._model(x_preprocessed_tf)
-                        prediction = predictions[:, unique_label]
-                        tape.watch(prediction)
-
-                    class_gradient = tape.gradient(prediction, x_preprocessed_tf).numpy()
-                    class_gradients.append(class_gradient)
-
-                gradients = np.swapaxes(np.array(class_gradients), 0, 1)
-                lst = [unique_labels.index(i) for i in label]
-                gradients = np.expand_dims(gradients[np.arange(len(gradients)), lst], axis=1)
-
-        else:
-            raise ValueError('Expecting eager execution.')
-
-        return gradients
-
-    def loss_gradient(self, x, y, **kwargs):
-        """
-        Compute the gradient of the loss function w.r.t. `x`.
-
-        :param x: Sample input with shape as expected by the model.
-        :type x: `np.ndarray`
-        :param y: Correct labels, one-vs-rest encoding.
-        :type y: `np.ndarray`
-        :return: Array of gradients of the same shape as `x`.
-        :rtype: `np.ndarray`
-        """
-        import tensorflow as tf
-
-        # Apply preprocessing
-        x_preprocessed, y_preprocessed = self._apply_preprocessing(x, y, fit=False)
-
-        if tf.executing_eagerly:
-            with tf.GradientTape() as tape:
-                x_preprocessed_tf = tf.convert_to_tensor(x_preprocessed)
-                tape.watch(x_preprocessed_tf)
-                predictions = self._model(x_preprocessed_tf)
-                loss = self._loss_object(np.argmax(y, axis=1), predictions)
-
-            gradients = tape.gradient(loss, x_preprocessed_tf).numpy()
-        else:
-            raise ValueError('Expecting eager execution.')
-
-        # Apply preprocessing gradients
-        gradients = self._apply_preprocessing_gradient(x, gradients)
-
-        return gradients
-
-    # def _get_layers(self):
-    #     """
-    #     Return the hidden layers in the model, if applicable.
-    #
-    #     :return: The hidden layers in the model, input and output layers excluded.
-    #     :rtype: `list`
-    #     """
-    #     tf = import_tensorflow_v1()
-    #
-    #     # Get the computational graph
-    #     with self._sess.graph.as_default():
-    #         graph = tf.get_default_graph()
-    #
-    #     # Get the list of operators and heuristically filter them
-    #     tmp_list = []
-    #     ops = graph.get_operations()
-    #
-    #     # pylint: disable=R1702
-    #     for op in ops:
-    #         if op.values():
-    #             if op.values()[0].get_shape() is not None:
-    #                 if op.values()[0].get_shape().ndims is not None:
-    #                     if len(op.values()[0].get_shape().as_list()) > 1:
-    #                         if op.values()[0].get_shape().as_list()[0] is None:
-    #                             if op.values()[0].get_shape().as_list()[1] is not None:
-    #                                 if not op.values()[0].name.startswith("gradients"):
-    #                                     if not op.values()[0].name.startswith("softmax_cross_entropy_loss"):
-    #                                         if not op.type == "Placeholder":
-    #                                             tmp_list.append(op.values()[0].name)
-    #
-    #     # Shorten the list
-    #     if not tmp_list:
-    #         return tmp_list
-    #
-    #     result = [tmp_list[-1]]
-    #     for name in reversed(tmp_list[:-1]):
-    #         if result[0].split("/")[0] != name.split("/")[0]:
-    #             result = [name] + result
-    #     logger.info('Inferred %i hidden layers on TensorFlow classifier.', len(result))
-    #
-    #     return result
-    #
-    # @property
-    # def layer_names(self):
-    #     """
-    #     Return the hidden layers in the model, if applicable.
-    #
-    #     :return: The hidden layers in the model, input and output layers excluded.
-    #     :rtype: `list`
-    #
-    #     .. warning:: `layer_names` tries to infer the internal structure of the model.
-    #                  This feature comes with no guarantees on the correctness of the result.
-    #                  The intended order of the layers tries to match their order in the model, but this is not
-    #                  guaranteed either.
-    #     """
-    #     return self._layer_names
-
-    def get_activations(self, x, layer, batch_size=128):
-    #     """
-    #     Return the output of the specified layer for input `x`. `layer` is specified by layer index (between 0 and
-    #     `nb_layers - 1`) or by name. The number of layers can be determined by counting the results returned by
-    #     calling `layer_names`.
-    #
-    #     :param x: Input for computing the activations.
-    #     :type x: `np.ndarray`
-    #     :param layer: Layer for computing the activations
-    #     :type layer: `int` or `str`
-    #     :param batch_size: Size of batches.
-    #     :type batch_size: `int`
-    #     :return: The output of `layer`, where the first dimension is the batch size corresponding to `x`.
-    #     :rtype: `np.ndarray`
-    #     """
-        pass
-    #     tf = import_tensorflow_v1()
-    #
-    #     # Get the computational graph
-    #     with self._sess.graph.as_default():
-    #         graph = tf.get_default_graph()
-    #
-    #     if isinstance(layer, six.string_types):  # basestring for Python 2 (str, unicode) support
-    #         if layer not in self._layer_names:
-    #             raise ValueError("Layer name %s is not part of the graph." % layer)
-    #         layer_tensor = graph.get_tensor_by_name(layer)
-    #
-    #     elif isinstance(layer, (int, np.integer)):
-    #         layer_tensor = graph.get_tensor_by_name(self._layer_names[layer])
-    #
-    #     else:
-    #         raise TypeError("Layer must be of type `str` or `int`. Received %s" % layer)
-    #
-    #     # Apply preprocessing
-    #     x_preprocessed, _ = self._apply_preprocessing(x, y=None, fit=False)
-    #
-    #     # Run prediction with batch processing
-    #     results = []
-    #     num_batch = int(np.ceil(len(x_preprocessed) / float(batch_size)))
-    #     for m in range(num_batch):
-    #         # Batch indexes
-    #         begin, end = m * batch_size, min((m + 1) * batch_size, x_preprocessed.shape[0])
-    #
-    #         # Create feed_dict
-    #         feed_dict = {self._input_ph: x_preprocessed[begin:end]}
-    #         feed_dict.update(self._feed_dict)
-    #
-    #         # Run prediction for the current batch
-    #         layer_output = self._sess.run(layer_tensor, feed_dict=feed_dict)
-    #         results.append(layer_output)
-    #
-    #     results = np.concatenate(results)
-    #
-    #     return results
-
-    def set_learning_phase(self, train):
-    #     """
-    #     Set the learning phase for the backend framework.
-    #
-    #     :param train: True to set the learning phase to training, False to set it to prediction.
-    #     :type train: `bool`
-    #     """
-        pass
-    #     if isinstance(train, bool):
-    #         self._learning_phase = train
-    #         self._feed_dict[self._learning] = train
-
-    def save(self, filename, path=None):
-        pass
-    #     """
-    #     Save a model to file in the format specific to the backend framework. For TensorFlow, .ckpt is used.
-    #
-    #     :param filename: Name of the file where to store the model.
-    #     :type filename: `str`
-    #     :param path: Path of the folder where to store the model. If no path is specified, the model will be stored in
-    #                  the default data location of the library `DATA_PATH`.
-    #     :type path: `str`
-    #     :return: None
-    #     """
-    #     # pylint: disable=E0611
-    #     import os
-    #     import shutil
-    #     from tensorflow.python import saved_model
-    #     from tensorflow.python.saved_model import tag_constants
-    #     from tensorflow.python.saved_model.signature_def_utils_impl import predict_signature_def
-    #
-    #     if path is None:
-    #         from art import DATA_PATH
-    #         full_path = os.path.join(DATA_PATH, filename)
-    #     else:
-    #         full_path = os.path.join(path, filename)
-    #
-    #     if os.path.exists(full_path):
-    #         shutil.rmtree(full_path)
-    #
-    #     builder = saved_model.builder.SavedModelBuilder(full_path)
-    #     signature = predict_signature_def(inputs={'SavedInputPhD': self._input_ph},
-    #                                       outputs={'SavedOutput': self._output})
-    #     builder.add_meta_graph_and_variables(sess=self._sess, tags=[tag_constants.SERVING],
-    #                                          signature_def_map={'predict': signature})
-    #     builder.save()
-    #
-    #     logger.info('Model saved in path: %s.', full_path)
-
-    # def __getstate__(self):
-    #     """
-    #     Use to ensure `TFClassifier` can be pickled.
-    #
-    #     :return: State dictionary with instance parameters.
-    #     :rtype: `dict`
-    #     """
-    #     import time
-    #
-    #     state = self.__dict__.copy()
-    #
-    #     # Remove the unpicklable entries
-    #     del state['_sess']
-    #     del state['_input_ph']
-    #     state['_output'] = self._output.name
-    #
-    #     if self._labels_ph is not None:
-    #         state['_labels_ph'] = self._labels_ph.name
-    #
-    #     if self._loss is not None:
-    #         state['_loss'] = self._loss.name
-    #
-    #     if hasattr(self, '_loss_grads'):
-    #         state['_loss_grads'] = self._loss_grads.name
-    #     else:
-    #         state['_loss_grads'] = False
-    #
-    #     if self._learning is not None:
-    #         state['_learning'] = self._learning.name
-    #
-    #     if self._train is not None:
-    #         state['_train'] = self._train.name
-    #
-    #     if hasattr(self, '_logit_class_grads'):
-    #         state['_logit_class_grads'] = [ts if ts is None else ts.name for ts in self._logit_class_grads]
-    #     else:
-    #         state['_logit_class_grads'] = False
-    #
-    #     if hasattr(self, '_class_grads'):
-    #         state['_class_grads'] = [ts if ts is None else ts.name for ts in self._class_grads]
-    #     else:
-    #         state['_class_grads'] = False
-    #
-    #     model_name = str(time.time())
-    #     state['model_name'] = model_name
-    #     self.save(model_name)
-    #
-    #     return state
-
-    # def __setstate__(self, state):
-    #     """
-    #     Use to ensure `TFClassifier` can be unpickled.
-    #
-    #     :param state: State dictionary with instance parameters to restore.
-    #     :type state: `dict`
-    #     """
-    #     self.__dict__.update(state)
-    #
-    #     # Load and update all functionality related to Tensorflow
-    #     # pylint: disable=E0611
-    #     import os
-    #     from art import DATA_PATH
-    #     tf = import_tensorflow_v1()
-    #     from tensorflow.python.saved_model import tag_constants
-    #
-    #     full_path = os.path.join(DATA_PATH, state['model_name'])
-    #
-    #     graph = tf.Graph()
-    #     sess = tf.Session(graph=graph)
-    #     loaded = tf.saved_model.loader.load(sess, [tag_constants.SERVING], full_path)
-    #
-    #     # Recover session
-    #     self._sess = sess
-    #
-    #     # Recover input_ph
-    #     input_tensor_name = loaded.signature_def['predict'].inputs['SavedInputPhD'].name
-    #     self._input_ph = graph.get_tensor_by_name(input_tensor_name)
-    #
-    #     # Recover output layer
-    #     self._output = graph.get_tensor_by_name(state['_output'])
-    #
-    #     # Recover labels' placeholder if any
-    #     if state['_labels_ph'] is not None:
-    #         self._labels_ph = graph.get_tensor_by_name(state['_labels_ph'])
-    #
-    #     # Recover loss if any
-    #     if state['_loss'] is not None:
-    #         self._loss = graph.get_tensor_by_name(state['_loss'])
-    #
-    #     # Recover loss_grads if any
-    #     if state['_loss_grads']:
-    #         self._loss_grads = graph.get_tensor_by_name(state['_loss_grads'])
-    #     else:
-    #         self.__dict__.pop('_loss_grads', None)
-    #
-    #     # Recover learning if any
-    #     if state['_learning'] is not None:
-    #         self._learning = graph.get_tensor_by_name(state['_learning'])
-    #
-    #     # Recover train if any
-    #     if state['_train'] is not None:
-    #         self._train = graph.get_operation_by_name(state['_train'])
-    #
-    #     # Recover logit_class_grads if any
-    #     if state['_logit_class_grads']:
-    #         self._logit_class_grads = [ts if ts is None else graph.get_tensor_by_name(ts)
-    #                                    for ts in state['_logit_class_grads']]
-    #     else:
-    #         self.__dict__.pop('_logit_class_grads', None)
-    #
-    #     # Recover class_grads if any
-    #     if state['_class_grads']:
-    #         self._class_grads = [ts if ts is None else graph.get_tensor_by_name(ts) for ts in state['_class_grads']]
-    #     else:
-    #         self.__dict__.pop('_class_grads', None)
-    #
-    #     self.__dict__.pop('model_name', None)
-    #
-    # def __repr__(self):
-    #     repr_ = "%s(input_ph=%r, output=%r, labels_ph=%r, train=%r, loss=%r, learnign=%r, " \
-    #             "sess=%r, channel_index=%r, clip_values=%r, defences=%r, preprocessing=%r)" \
-    #             % (self.__module__ + '.' + self.__class__.__name__,
-    #                self._input_ph, self._output, self._labels_ph, self._train, self._loss, self._learning, self._sess,
-    #                self.channel_index, self.clip_values, self.defences, self.preprocessing)
-    #
-    #     return repr_+        return repr_