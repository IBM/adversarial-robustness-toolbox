# MIT License
#
# Copyright (C) IBM Corporation 2018
#
# Permission is hereby granted, free of charge, to any person obtaining a copy of this software and associated
# documentation files (the "Software"), to deal in the Software without restriction, including without limitation the
# rights to use, copy, modify, merge, publish, distribute, sublicense, and/or sell copies of the Software, and to permit
# persons to whom the Software is furnished to do so, subject to the following conditions:
#
# The above copyright notice and this permission notice shall be included in all copies or substantial portions of the
# Software.
#
# THE SOFTWARE IS PROVIDED "AS IS", WITHOUT WARRANTY OF ANY KIND, EXPRESS OR IMPLIED, INCLUDING BUT NOT LIMITED TO THE
# WARRANTIES OF MERCHANTABILITY, FITNESS FOR A PARTICULAR PURPOSE AND NONINFRINGEMENT. IN NO EVENT SHALL THE
# AUTHORS OR COPYRIGHT HOLDERS BE LIABLE FOR ANY CLAIM, DAMAGES OR OTHER LIABILITY, WHETHER IN AN ACTION OF CONTRACT,
# TORT OR OTHERWISE, ARISING FROM, OUT OF OR IN CONNECTION WITH THE SOFTWARE OR THE USE OR OTHER DEALINGS IN THE
# SOFTWARE.
"""
This module implements the classifiers for scikit-learn models.
"""
from __future__ import absolute_import, division, print_function, unicode_literals

import logging
import importlib

import numpy as np

from art.classifiers.classifier import Classifier, ClassifierGradients, ClassifierDecisionTree
from art.utils import to_categorical

logger = logging.getLogger(__name__)

# pylint: disable=C0103
def SklearnClassifier(model, clip_values=None, defences=None, preprocessing=(0, 1)):
    """
    Create a `Classifier` instance from a scikit-learn Classifier model. This is a convenience function that
    instantiates the correct wrapper
    class for the given scikit-learn model

    :param model: scikit-learn Classifier model.
    :type model: `sklearn.base.BaseEstimator`
    :param clip_values: Tuple of the form `(min, max)` representing the minimum and maximum values allowed
            for features.
    :type clip_values: `tuple`
    :param defences: Defences to be activated with the classifier.
    :type defences: :class:`.Preprocessor` or `list(Preprocessor)` instances
    :param preprocessing: Tuple of the form `(subtractor, divider)` of floats or `np.ndarray` of values to be
            used for data preprocessing. The first value will be subtracted from the input. The input will then
            be divided by the second one.
    :type preprocessing: `tuple`
    """
    if model.__class__.__module__.split('.')[0] != 'sklearn':
        raise TypeError("Model is not an sklearn model. Received '%s'" % model.__class__)
    sklearn_name = model.__class__.__name__
    module = importlib.import_module('art.classifiers.scikitlearn')
    if hasattr(module, 'Scikitlearn%s' % sklearn_name):
        return getattr(module, 'Scikitlearn%s' % sklearn_name)(model=model, clip_values=clip_values, defences=defences,
                                                               preprocessing=preprocessing)
    # This basic class at least generically handles `fit`, `predict` and `save`
    return ScikitlearnClassifier(model, clip_values, defences, preprocessing)


class ScikitlearnClassifier(Classifier):
    """
    Wrapper class for scikit-learn classifier models.
    """

    def __init__(self, model, clip_values=None, defences=None, preprocessing=(0, 1)):
        """
        Create a `Classifier` instance from a scikit-learn classifier model.

        :param clip_values: Tuple of the form `(min, max)` representing the minimum and maximum values allowed
               for features.
        :type clip_values: `tuple`
        :param model: scikit-learn classifier model.
        :type model: `sklearn.base.BaseEstimator`
        :param defences: Defences to be activated with the classifier.
        :type defences: :class:`.Preprocessor` or `list(Preprocessor)` instances
        :param preprocessing: Tuple of the form `(subtractor, divider)` of floats or `np.ndarray` of values to be
               used for data preprocessing. The first value will be subtracted from the input. The input will then
               be divided by the second one.
        :type preprocessing: `tuple`
        """
        super(ScikitlearnClassifier, self).__init__(clip_values=clip_values, defences=defences,
                                                    preprocessing=preprocessing)
        self._model = model
        self._input_shape = self._get_input_shape(model)
        self._nb_classes = self._get_nb_classes()

    def fit(self, x, y, **kwargs):
        """
        Fit the classifier on the training set `(x, y)`.

        :param x: Training data.
        :type x: `np.ndarray`
        :param y: Target values (class labels) one-hot-encoded of shape (nb_samples, nb_classes) or indices of shape
                  (nb_samples,).
        :type y: `np.ndarray`
        :param kwargs: Dictionary of framework-specific arguments. These should be parameters supported by the
               `fit` function in `sklearn` classifier and will be passed to this function as such.
        :type kwargs: `dict`
        :return: `None`
        """
        # Apply preprocessing
        x_preprocessed, y_preprocessed = self._apply_preprocessing(x, y, fit=True)
        y_preprocessed = np.argmax(y_preprocessed, axis=1)

        self._model.fit(x_preprocessed, y_preprocessed, **kwargs)
        self._input_shape = self._get_input_shape(self._model)
        self._nb_classes = self._get_nb_classes()

    def predict(self, x, **kwargs):
        """
        Perform prediction for a batch of inputs.

        :param x: Test set.
        :type x: `np.ndarray`
        :return: Array of predictions of shape `(nb_inputs, self.nb_classes)`.
        :rtype: `np.ndarray`
        """
        # Apply defences
        x_preprocessed, _ = self._apply_preprocessing(x, y=None, fit=False)

        if hasattr(self._model, 'predict_proba') and callable(getattr(self._model, 'predict_proba')):
            y_pred = self._model.predict_proba(x_preprocessed)
        elif hasattr(self._model, 'predict') and callable(getattr(self._model, 'predict')):
            y_pred = to_categorical(self._model.predict(x_preprocessed), nb_classes=self._model.classes_.shape[0])
        else:
            raise ValueError('The provided model does not have methods `predict_proba` or `predict`.')

        return y_pred

    def nb_classes(self):
        """
        Return the number of output classes.

        :return: Number of classes in the data.
        :rtype: `int` or `None`
        """
        # return self._model.n_classes_
        if hasattr(self._model, 'n_classes_'):
            _nb_classes = self._model.n_classes_
        else:
            _nb_classes = None
        return _nb_classes

    def save(self, filename, path=None):
        import pickle
        with open(filename + '.pickle', 'wb') as file_pickle:
            pickle.dump(self._model, file=file_pickle)

    def _get_input_shape(self, model):
        if hasattr(model, 'n_features_'):
            _input_shape = (model.n_features_,)
        elif hasattr(model, 'feature_importances_'):
            _input_shape = (len(model.feature_importances_),)
        elif hasattr(model, 'coef_'):
            if len(model.coef_.shape) == 1:
                _input_shape = (model.coef_.shape[0],)
            else:
                _input_shape = (model.coef_.shape[1],)
        elif hasattr(model, 'support_vectors_'):
            _input_shape = (model.support_vectors_.shape[1],)
        elif hasattr(model, 'steps'):
            _input_shape = self._get_input_shape(model.steps[0][1])
        else:
            logger.warning('Input shape not recognised. The model might not have been fitted.')
            _input_shape = None
        return _input_shape

    def _get_nb_classes(self):
        if hasattr(self._model, 'n_classes_'):
            _nb_classes = self._model.n_classes_
        elif hasattr(self._model, 'classes_'):
            _nb_classes = self._model.classes_.shape[0]
        else:
            logger.warning('Number of classes not recognised. The model might not have been fitted.')
            _nb_classes = None
        return _nb_classes


class ScikitlearnDecisionTreeClassifier(ScikitlearnClassifier):
    """
    Wrapper class for scikit-learn Decision Tree Classifier models.
    """
    
    def __init__(self, model, clip_values=None, defences=None, preprocessing=(0, 1)):
        """
        Create a `Classifier` instance from a scikit-learn Decision Tree Classifier model.

        :param model: scikit-learn Decision Tree Classifier model.
        :type model: `sklearn.tree.DecisionTreeClassifier`
        :param clip_values: Tuple of the form `(min, max)` representing the minimum and maximum values allowed
               for features.
        :type clip_values: `tuple`
        :param defences: Defences to be activated with the classifier.
        :type defences: :class:`.Preprocessor` or `list(Preprocessor)` instances
        :param preprocessing: Tuple of the form `(subtractor, divider)` of floats or `np.ndarray` of values to be
               used for data preprocessing. The first value will be subtracted from the input. The input will then
               be divided by the second one.
        :type preprocessing: `tuple`
        """
        # pylint: disable=E0001
        from sklearn.tree import DecisionTreeClassifier

        if not isinstance(model, DecisionTreeClassifier):
            raise TypeError('Model must be of type sklearn.tree.DecisionTreeClassifier')

        super(ScikitlearnDecisionTreeClassifier, self).__init__(model=model, clip_values=clip_values, defences=defences,
                                                                preprocessing=preprocessing)
        self._model = model

    def get_classes_at_node(self, node_id):
        """
        Returns the classification for a given node

        :return: major class in node
        :rtype: `float`
        """
        return np.argmax(self._model.tree_.value[node_id])

    def get_threshold_at_node(self, node_id):
        """
        Returns the threshold of given id for a node

        :return: threshold value of feature split in this node
        :rtype: `float`
        """
        return self._model.tree_.threshold[node_id]

    def get_feature_at_node(self, node_id):
        """
        Returns the feature of given id for a node

        :return: feature index of feature split in this node
        :rtype: `int`
        """
        return self._model.tree_.feature[node_id]

    def get_left_child(self, node_id):
        """
        Returns the id of the left child node of node_id

        :return: the indices of the left child in the tree
        :rtype: `int`
        """
        return self._model.tree_.children_left[node_id]

    def get_right_child(self, node_id):
        """
        Returns the id of the right child node of node_id

        :return: the indices of the right child in the tree
        :rtype: `int`
        """
        return self._model.tree_.children_right[node_id]

    def get_decision_path(self, x):
        """
        Returns the path through nodes in the tree when classifying x. Last one is leaf, first one root node.

        :return: the indices of the nodes in the array structure of the tree.
        :rtype: `np.ndarray`
        """
        if len(np.shape(x)) == 1:
            return self._model.decision_path(x.reshape(1, -1)).indices

        return self._model.decision_path(x).indices

    def get_values_at_node(self, node_id):
        """
        Returns the feature of given id for a node

        :return: Normalized values at node node_id.
        :rtype: `nd.array`
        """
        return self._model.tree_.value[node_id] / np.linalg.norm(self._model.tree_.value[node_id])

    def _get_leaf_nodes(self, node_id, i_tree, class_label, box):
        from copy import deepcopy
        from art.metrics.verification_decisions_trees import LeafNode, Box, Interval

        leaf_nodes = list()

        if self.get_left_child(node_id) != self.get_right_child(node_id):

            node_left = self.get_left_child(node_id)
            node_right = self.get_right_child(node_id)

            box_left = deepcopy(box)
            box_right = deepcopy(box)

            feature = self.get_feature_at_node(node_id)
            box_split_left = Box(intervals={feature: Interval(-np.inf, self.get_threshold_at_node(node_id))})
            box_split_right = Box(intervals={feature: Interval(self.get_threshold_at_node(node_id), np.inf)})

            if box.intervals:
                box_left.intersect_with_box(box_split_left)
                box_right.intersect_with_box(box_split_right)
            else:
                box_left = box_split_left
                box_right = box_split_right

            leaf_nodes += self._get_leaf_nodes(node_left, i_tree, class_label, box_left)
            leaf_nodes += self._get_leaf_nodes(node_right, i_tree, class_label, box_right)

        else:
            leaf_nodes.append(LeafNode(tree_id=i_tree, class_label=class_label, node_id=node_id, box=box,
                                       value=self.get_values_at_node(node_id)[0, class_label]))

        return leaf_nodes


class ScikitlearnDecisionTreeRegressor(ScikitlearnDecisionTreeClassifier):
    """
    Wrapper class for scikit-learn Decision Tree Regressor models.
    """

    def __init__(self, model, clip_values=None, defences=None, preprocessing=(0, 1)):
        """
        Create a `Regressor` instance from a scikit-learn Decision Tree Regressor model.

        :param model: scikit-learn Decision Tree Regressor model.
        :type model: `sklearn.tree.DecisionTreeRegressor`
        :param clip_values: Tuple of the form `(min, max)` representing the minimum and maximum values allowed
               for features.
        :type clip_values: `tuple`
        :param defences: Defences to be activated with the classifier.
        :type defences: :class:`.Preprocessor` or `list(Preprocessor)` instances
        :param preprocessing: Tuple of the form `(subtractor, divider)` of floats or `np.ndarray` of values to be
               used for data preprocessing. The first value will be subtracted from the input. The input will then
               be divided by the second one.
        :type preprocessing: `tuple`
        """
        # pylint: disable=E0001
        from sklearn.tree import DecisionTreeRegressor

        if not isinstance(model, DecisionTreeRegressor):
            raise TypeError('Model must be of type sklearn.tree.DecisionTreeRegressor')

        ScikitlearnClassifier.__init__(self, model=model, clip_values=clip_values, defences=defences,
                                       preprocessing=preprocessing)
        self._model = model

    def get_values_at_node(self, node_id):
        """
        Returns the feature of given id for a node

        :return: Normalized values at node node_id.
        :rtype: `nd.array`
        """
        return self._model.tree_.value[node_id]

    def _get_leaf_nodes(self, node_id, i_tree, class_label, box):
        from copy import deepcopy
        from art.metrics.verification_decisions_trees import LeafNode, Box, Interval

        leaf_nodes = list()

        if self.get_left_child(node_id) != self.get_right_child(node_id):

            node_left = self.get_left_child(node_id)
            node_right = self.get_right_child(node_id)

            box_left = deepcopy(box)
            box_right = deepcopy(box)

            feature = self.get_feature_at_node(node_id)
            box_split_left = Box(intervals={feature: Interval(-np.inf, self.get_threshold_at_node(node_id))})
            box_split_right = Box(intervals={feature: Interval(self.get_threshold_at_node(node_id), np.inf)})

            if box.intervals:
                box_left.intersect_with_box(box_split_left)
                box_right.intersect_with_box(box_split_right)
            else:
                box_left = box_split_left
                box_right = box_split_right

            leaf_nodes += self._get_leaf_nodes(node_left, i_tree, class_label, box_left)
            leaf_nodes += self._get_leaf_nodes(node_right, i_tree, class_label, box_right)

        else:
            leaf_nodes.append(LeafNode(tree_id=i_tree, class_label=class_label, node_id=node_id, box=box,
                                       value=self.get_values_at_node(node_id)[0, 0]))

        return leaf_nodes


class ScikitlearnExtraTreeClassifier(ScikitlearnDecisionTreeClassifier):
    """
    Wrapper class for scikit-learn Extra TreeClassifier Classifier models.
    """
    
    def __init__(self, model, clip_values=None, defences=None, preprocessing=(0, 1)):
        """
        Create a `Classifier` instance from a scikit-learn Extra TreeClassifier Classifier model.

        :param model: scikit-learn Extra TreeClassifier Classifier model.
        :type model: `sklearn.tree.ExtraTreeClassifier`
        :param clip_values: Tuple of the form `(min, max)` representing the minimum and maximum values allowed
               for features.
        :type clip_values: `tuple`
        :param defences: Defences to be activated with the classifier.
        :type defences: :class:`.Preprocessor` or `list(Preprocessor)` instances
        :param preprocessing: Tuple of the form `(subtractor, divider)` of floats or `np.ndarray` of values to be
               used for data preprocessing. The first value will be subtracted from the input. The input will then
               be divided by the second one.
        :type preprocessing: `tuple`
        """
        # pylint: disable=E0001
        from sklearn.tree import ExtraTreeClassifier

        if not isinstance(model, ExtraTreeClassifier):
            raise TypeError('Model must be of type sklearn.tree.ExtraTreeClassifier')

        super(ScikitlearnExtraTreeClassifier, self).__init__(model=model, clip_values=clip_values, defences=defences,
                                                             preprocessing=preprocessing)
        self._model = model


class ScikitlearnAdaBoostClassifier(ScikitlearnClassifier):
    """
    Wrapper class for scikit-learn AdaBoost Classifier models.
    """

    def __init__(self, model, clip_values=None, defences=None, preprocessing=(0, 1)):
        """
        Create a `Classifier` instance from a scikit-learn AdaBoost Classifier model.

        :param model: scikit-learn AdaBoost Classifier model.
        :type model: `sklearn.ensemble.AdaBoostClassifier`
        :param clip_values: Tuple of the form `(min, max)` representing the minimum and maximum values allowed
               for features.
        :type clip_values: `tuple`
        :param defences: Defences to be activated with the classifier.
        :type defences: :class:`.Preprocessor` or `list(Preprocessor)` instances
        :param preprocessing: Tuple of the form `(subtractor, divider)` of floats or `np.ndarray` of values to be
               used for data preprocessing. The first value will be subtracted from the input. The input will then
               be divided by the second one.
        :type preprocessing: `tuple`
        """
        # pylint: disable=E0001
        from sklearn.ensemble import AdaBoostClassifier

        if not isinstance(model, AdaBoostClassifier):
            raise TypeError('Model must be of type sklearn.ensemble.AdaBoostClassifier')

        super(ScikitlearnAdaBoostClassifier, self).__init__(model=model, clip_values=clip_values, defences=defences,
                                                            preprocessing=preprocessing)
        self._model = model


class ScikitlearnBaggingClassifier(ScikitlearnClassifier):
    """
    Wrapper class for scikit-learn Bagging Classifier models.
    """

    def __init__(self, model, clip_values=None, defences=None, preprocessing=(0, 1)):
        """
        Create a `Classifier` instance from a scikit-learn Bagging Classifier model.

        :param model: scikit-learn Bagging Classifier model.
        :type model: `sklearn.ensemble.BaggingClassifier`
        :param clip_values: Tuple of the form `(min, max)` representing the minimum and maximum values allowed
               for features.
        :type clip_values: `tuple`
        :param defences: Defences to be activated with the classifier.
        :type defences: :class:`.Preprocessor` or `list(Preprocessor)` instances
        :param preprocessing: Tuple of the form `(subtractor, divider)` of floats or `np.ndarray` of values to be
               used for data preprocessing. The first value will be subtracted from the input. The input will then
               be divided by the second one.
        :type preprocessing: `tuple`
        """
        # pylint: disable=E0001
        from sklearn.ensemble import BaggingClassifier

        if not isinstance(model, BaggingClassifier):
            raise TypeError('Model must be of type sklearn.ensemble.BaggingClassifier')

        super(ScikitlearnBaggingClassifier, self).__init__(model=model, clip_values=clip_values, defences=defences,
                                                           preprocessing=preprocessing)
        self._model = model


class ScikitlearnExtraTreesClassifier(ScikitlearnClassifier, ClassifierDecisionTree):
    """
    Wrapper class for scikit-learn Extra Trees Classifier models.
    """

    def __init__(self, model, clip_values=None, defences=None, preprocessing=(0, 1)):
        """
        Create a `Classifier` instance from a scikit-learn Extra Trees Classifier model.

        :param model: scikit-learn Extra Trees Classifier model.
        :type model: `sklearn.ensemble.ExtraTreesClassifier`
        :param clip_values: Tuple of the form `(min, max)` representing the minimum and maximum values allowed
               for features.
        :type clip_values: `tuple`
        :param defences: Defences to be activated with the classifier.
        :type defences: :class:`.Preprocessor` or `list(Preprocessor)` instances
        :param preprocessing: Tuple of the form `(subtractor, divider)` of floats or `np.ndarray` of values to be
               used for data preprocessing. The first value will be subtracted from the input. The input will then
               be divided by the second one.
        :type preprocessing: `tuple`
        """
        # pylint: disable=E0001
        from sklearn.ensemble import ExtraTreesClassifier

        if not isinstance(model, ExtraTreesClassifier):
            raise TypeError('Model must be of type sklearn.ensemble.ExtraTreesClassifier')

        super(ScikitlearnExtraTreesClassifier, self).__init__(model=model, clip_values=clip_values, defences=defences,
                                                              preprocessing=preprocessing)
        self._model = model

    def get_trees(self):
        """
        Get the decision trees.

        :return: A list of decision trees.
        :rtype: `[Tree]`
        """
        from art.metrics.verification_decisions_trees import Box, Tree

        trees = list()

        for i_tree, decision_tree_model in enumerate(self._model.estimators_):
            box = Box()

            #     if num_classes == 2:
            #         class_label = -1
            #     else:
            #         class_label = i_tree % num_classes

            decision_tree_classifier = ScikitlearnExtraTreeClassifier(model=decision_tree_model)

            for i_class in range(self._model.n_classes_):
                class_label = i_class

                # pylint: disable=W0212
                trees.append(Tree(class_id=class_label,
                                  leaf_nodes=decision_tree_classifier._get_leaf_nodes(0, i_tree, class_label, box)))

        return trees


class ScikitlearnGradientBoostingClassifier(ScikitlearnClassifier, ClassifierDecisionTree):
    """
    Wrapper class for scikit-learn Gradient Boosting Classifier models.
    """

    def __init__(self, model, clip_values=None, defences=None, preprocessing=(0, 1)):
        """
        Create a `Classifier` instance from a scikit-learn Gradient Boosting Classifier model.

        :param model: scikit-learn Gradient Boosting Classifier model.
        :type model: `sklearn.ensemble.GradientBoostingClassifier`
        :param clip_values: Tuple of the form `(min, max)` representing the minimum and maximum values allowed
               for features.
        :type clip_values: `tuple`
        :param defences: Defences to be activated with the classifier.
        :type defences: :class:`.Preprocessor` or `list(Preprocessor)` instances
        :param preprocessing: Tuple of the form `(subtractor, divider)` of floats or `np.ndarray` of values to be
               used for data preprocessing. The first value will be subtracted from the input. The input will then
               be divided by the second one.
        :type preprocessing: `tuple`
        """
        # pylint: disable=E0001
        from sklearn.ensemble import GradientBoostingClassifier

        if not isinstance(model, GradientBoostingClassifier):
            raise TypeError('Model must be of type sklearn.ensemble.GradientBoostingClassifier')

        super(ScikitlearnGradientBoostingClassifier, self).__init__(model=model, clip_values=clip_values,
                                                                    defences=defences, preprocessing=preprocessing)
        self._model = model

    def get_trees(self):
        """
        Get the decision trees.

        :return: A list of decision trees.
        :rtype: `[Tree]`
        """
        from art.metrics.verification_decisions_trees import Box, Tree

        trees = list()
        num_trees, num_classes = self._model.estimators_.shape

        for i_tree in range(num_trees):
            box = Box()

            for i_class in range(num_classes):
                decision_tree_classifier = ScikitlearnDecisionTreeRegressor(
                    model=self._model.estimators_[i_tree, i_class])

                if num_classes == 2:
                    class_label = None
                else:
                    class_label = i_class

                # pylint: disable=W0212
                trees.append(Tree(class_id=class_label,
                                  leaf_nodes=decision_tree_classifier._get_leaf_nodes(0, i_tree, class_label, box)))

        return trees


class ScikitlearnRandomForestClassifier(ScikitlearnClassifier):
    """
    Wrapper class for scikit-learn Random Forest Classifier models.
    """

    def __init__(self, model, clip_values=None, defences=None, preprocessing=(0, 1)):
        """
        Create a `Classifier` instance from a scikit-learn Random Forest Classifier model.

        :param model: scikit-learn Random Forest Classifier model.
        :type model: `sklearn.ensemble.RandomForestClassifier`
        :param clip_values: Tuple of the form `(min, max)` representing the minimum and maximum values allowed
               for features.
        :type clip_values: `tuple`
        :param defences: Defences to be activated with the classifier.
        :type defences: :class:`.Preprocessor` or `list(Preprocessor)` instances
        :param preprocessing: Tuple of the form `(subtractor, divider)` of floats or `np.ndarray` of values to be
               used for data preprocessing. The first value will be subtracted from the input. The input will then
               be divided by the second one.
        :type preprocessing: `tuple`
        """
        # pylint: disable=E0001
        from sklearn.ensemble import RandomForestClassifier

        if not isinstance(model, RandomForestClassifier):
            raise TypeError('Model must be of type sklearn.ensemble.RandomForestClassifier')

        super(ScikitlearnRandomForestClassifier, self).__init__(model=model, clip_values=clip_values, defences=defences,
                                                                preprocessing=preprocessing)
        self._model = model

    def get_trees(self):
        """
        Get the decision trees.

        :return: A list of decision trees.
        :rtype: `[Tree]`
        """
        from art.metrics.verification_decisions_trees import Box, Tree

        trees = list()

        for i_tree, decision_tree_model in enumerate(self._model.estimators_):
            box = Box()

            #     if num_classes == 2:
            #         class_label = -1
            #     else:
            #         class_label = i_tree % num_classes

            decision_tree_classifier = ScikitlearnDecisionTreeClassifier(model=decision_tree_model)

            for i_class in range(self._model.n_classes_):
                class_label = i_class

                # pylint: disable=W0212
                trees.append(Tree(class_id=class_label,
                                  leaf_nodes=decision_tree_classifier._get_leaf_nodes(0, i_tree, class_label, box)))

        return trees


class ScikitlearnLogisticRegression(ScikitlearnClassifier, ClassifierGradients):
    """
    Wrapper class for scikit-learn Logistic Regression models.
    """

    def __init__(self, model, clip_values=None, defences=None, preprocessing=(0, 1)):
        """
        Create a `Classifier` instance from a scikit-learn Logistic Regression model.

        :param model: scikit-learn LogisticRegression model
        :type model: `sklearn.linear_model.LogisticRegression`
        :param clip_values: Tuple of the form `(min, max)` representing the minimum and maximum values allowed
               for features.
        :type clip_values: `tuple`
        :param defences: Defences to be activated with the classifier.
        :type defences: :class:`.Preprocessor` or `list(Preprocessor)` instances
        :param preprocessing: Tuple of the form `(subtractor, divider)` of floats or `np.ndarray` of values to be
               used for data preprocessing. The first value will be subtracted from the input. The input will then
               be divided by the second one.
        :type preprocessing: `tuple`
        """

        super(ScikitlearnLogisticRegression, self).__init__(model=model, clip_values=clip_values, defences=defences,
                                                            preprocessing=preprocessing)
        self._model = model

    def nb_classes(self):
        """
        Return the number of output classes.

        :return: Number of classes in the data.
        :rtype: `int` or `None`
        """
        if hasattr(self._model, 'coef_'):
            _nb_classes = self._model.classes_.shape[0]
        else:
            _nb_classes = None
        return _nb_classes

    def class_gradient(self, x, label=None, **kwargs):
        """
        Compute per-class derivatives w.r.t. `x`.

        | Paper link: http://cs229.stanford.edu/proj2016/report/ItkinaWu-AdversarialAttacksonImageRecognition-report.pdf
        | Typo in https://arxiv.org/abs/1605.07277 (equation 6)

        :param x: Sample input with shape as expected by the model.
        :type x: `np.ndarray`
        :param label: Index of a specific per-class derivative. If an integer is provided, the gradient of that class
                      output is computed for all samples. If multiple values as provided, the first dimension should
                      match the batch size of `x`, and each value will be used as target for its corresponding sample in
                      `x`. If `None`, then gradients for all classes will be computed for each sample.
        :type label: `int` or `list`
        :return: Array of gradients of input features w.r.t. each class in the form
                 `(batch_size, nb_classes, input_shape)` when computing for all classes, otherwise shape becomes
                 `(batch_size, 1, input_shape)` when `label` parameter is specified.
        :rtype: `np.ndarray`
        """
        if not hasattr(self._model, 'coef_'):
            raise ValueError("""Model has not been fitted. Run function `fit(x, y)` of classifier first or provide a
            fitted model.""")

        nb_samples = x.shape[0]

        # Apply preprocessing
        x_preprocessed, _ = self._apply_preprocessing(x, y=None, fit=False)

        y_pred = self._model.predict_proba(X=x_preprocessed)
        weights = self._model.coef_
        w_weighted = np.matmul(y_pred, weights)

        if label is None:
            # Compute the gradients w.r.t. all classes
            class_gradients = list()

            for i_class in range(self.nb_classes()):
                class_gradient = np.zeros(x.shape)
                for i_sample in range(nb_samples):
                    class_gradient[i_sample, :] += (weights[i_class, :] - w_weighted[i_sample, :])
                class_gradients.append(class_gradient)

            gradients = np.swapaxes(np.array(class_gradients), 0, 1)

        elif isinstance(label, (int, np.integer)):
            # Compute the gradients only w.r.t. the provided label
            class_gradient = np.zeros(x.shape)
            for i_sample in range(nb_samples):
                class_gradient[i_sample, :] += (weights[label, :] - w_weighted[i_sample, :])

            gradients = np.swapaxes(np.array([class_gradient]), 0, 1)

        elif (isinstance(label, list) and len(label) == nb_samples) or \
                isinstance(label, np.ndarray) and label.shape == (nb_samples,):
            # For each sample, compute the gradients w.r.t. the indicated target class (possibly distinct)
            class_gradients = list()
            unique_labels = list(np.unique(label))

            for unique_label in unique_labels:
                class_gradient = np.zeros(x.shape)
                for i_sample in range(nb_samples):
                    # class_gradient[i_sample, :] += label[i_sample, unique_label] * (weights[unique_label, :]
                    # - w_weighted[i_sample, :])
                    class_gradient[i_sample, :] += (weights[unique_label, :] - w_weighted[i_sample, :])

                class_gradients.append(class_gradient)

            gradients = np.swapaxes(np.array(class_gradients), 0, 1)
            lst = [unique_labels.index(i) for i in label]
            gradients = np.expand_dims(gradients[np.arange(len(gradients)), lst], axis=1)

        else:
            raise TypeError('Unrecognized type for argument `label` with type ' + str(type(label)))

        gradients = self._apply_preprocessing_gradient(x, gradients)

        return gradients

    def loss_gradient(self, x, y, **kwargs):
        """
        Compute the gradient of the loss function w.r.t. `x`.

        | Paper link: http://cs229.stanford.edu/proj2016/report/ItkinaWu-AdversarialAttacksonImageRecognition-report.pdf
        | Typo in https://arxiv.org/abs/1605.07277 (equation 6)

        :param x: Sample input with shape as expected by the model.
        :type x: `np.ndarray`
        :param y: Target values (class labels) one-hot-encoded of shape (nb_samples, nb_classes) or indices of shape
                  (nb_samples,).
        :type y: `np.ndarray`
        :return: Array of gradients of the same shape as `x`.
        :rtype: `np.ndarray`
        """
        # pylint: disable=E0001
        from sklearn.utils.class_weight import compute_class_weight

        if not hasattr(self._model, 'coef_'):
            raise ValueError("""Model has not been fitted. Run function `fit(x, y)` of classifier first or provide a
            fitted model.""")

        # Apply preprocessing
        x_preprocessed, y_preprocessed = self._apply_preprocessing(x, y, fit=False)

        num_samples, _ = x_preprocessed.shape
        gradients = np.zeros(x_preprocessed.shape)

        y_index = np.argmax(y_preprocessed, axis=1)
        if self._model.class_weight is None or self._model.class_weight == 'balanced':
            class_weight = np.ones(self.nb_classes())
        else:
            class_weight = compute_class_weight(class_weight=self._model.class_weight, classes=self._model.classes_,
                                                y=y_index)

        y_pred = self._model.predict_proba(X=x_preprocessed)
        weights = self._model.coef_
        w_weighted = np.matmul(y_pred, weights)

        for i_sample in range(num_samples):
            for i_class in range(self.nb_classes()):
                gradients[i_sample, :] += class_weight[i_class] * (1.0 - y_preprocessed[i_sample, i_class]) * (
                    weights[i_class, :] - w_weighted[i_sample, :])

        gradients = self._apply_preprocessing_gradient(x, gradients)

        return gradients


class ScikitlearnSVC(ScikitlearnClassifier, ClassifierGradients):
    """
    Wrapper class for scikit-learn C-Support Vector Classification models.
    """

    def __init__(self, model, clip_values=None, defences=None, preprocessing=(0, 1)):
        """
        Create a `Classifier` instance from a scikit-learn C-Support Vector Classification model.

        :param model: scikit-learn C-Support Vector Classification model.
        :type model: `sklearn.svm.SVC` or `sklearn.svm.LinearSVC`
        :param clip_values: Tuple of the form `(min, max)` representing the minimum and maximum values allowed
               for features.
        :type clip_values: `tuple`
        :param defences: Defences to be activated with the classifier.
        :type defences: :class:`.Preprocessor` or `list(Preprocessor)` instances
        :param preprocessing: Tuple of the form `(subtractor, divider)` of floats or `np.ndarray` of values to be
               used for data preprocessing. The first value will be subtracted from the input. The input will then
               be divided by the second one.
        :type preprocessing: `tuple`
        """
        # pylint: disable=E0001
        from sklearn.svm import SVC, LinearSVC

        if not isinstance(model, SVC) and not isinstance(model, LinearSVC):
            raise TypeError(
                'Model must be of type sklearn.svm.SVC or sklearn.svm.LinearSVC. Found type {}'.format(type(model)))

        super(ScikitlearnSVC, self).__init__(model=model, clip_values=clip_values, defences=defences, preprocessing=preprocessing)

<<<<<<< HEAD
        self.model = model
        self.kernel_func = self._kernel_func()
        self.kernel_grad = self._kernel_gradient_func
        if hasattr(self.model, 'classes_'):
            self._nb_classes = len(self.model.classes_)
        else:
            self._nb_classes = None

=======
>>>>>>> eeb5d0db
    def class_gradient(self, x, label=None, **kwargs):
        """
        Compute per-class derivatives w.r.t. `x`.

        :param x: Sample input with shape as expected by the model.
        :type x: `np.ndarray`
        :param label: Index of a specific per-class derivative. If an integer is provided, the gradient of that class
                      output is computed for all samples. If multiple values as provided, the first dimension should
                      match the batch size of `x`, and each value will be used as target for its corresponding sample in
                      `x`. If `None`, then gradients for all classes will be computed for each sample.
        :type label: `int` or `list`
        :raises: `NotImplementedException`
        :return: Array of gradients of input features w.r.t. each class in the form
                 `(batch_size, nb_classes, input_shape)` when computing for all classes, otherwise shape becomes
                 `(batch_size, 1, input_shape)` when `label` parameter is specified.
        :rtype: `np.ndarray`
        """
        raise NotImplementedError

<<<<<<< HEAD
    def fit(self, x, y, **kwargs):
        """
        Fit the classifier on the training set `(x, y)`.

        :param x: Training data.
        :type x: `np.ndarray`
        :param y: Labels, one-vs-rest encoding.
        :type y: `np.ndarray`
        :param kwargs: Dictionary of framework-specific arguments. These should be parameters supported by the
               `fit` function in `sklearn.linear_model.LogisticRegression` and will be passed to this function as such.
        :type kwargs: `dict`
        :param save: Whether or not to save a version of this file
        :type save: `bool`
        :return: `None`
        """
        y_index = np.argmax(y, axis=1)
        self.model.fit(X=x, y=y_index, **kwargs)
        self._nb_classes = len(self.model.classes_)

        if hasattr(self.model, 'coef_'):
            if len(self.model.coef_.shape) == 1:
                self._input_shape = (self.model.coef_.shape[0],)
            else:
                self._input_shape = (self.model.coef_.shape[1],)
        elif hasattr(self.model, 'support_vectors_'):
            self._input_shape = (self.model.support_vectors_.shape[1],)

    def _kernel_gradient_func(self, sv, x_sample):
        """
        Applies the kernel gradient to a support vector

        :param sv: A support vector
        :type sv: `np.ndarray`
        :param x_sample: The sample the gradient is taken with respect to
        :type x_sample: `np.ndarray`
        :return: the kernel gradient
        :rtype: `np.ndarray`
        """
=======
    def _get_kernel_gradient(self, i_sv, x_sample):
>>>>>>> eeb5d0db
        # pylint: disable=W0212

        if self.model.kernel == 'linear':
            grad = sv
        elif self.model.kernel == 'poly':
            grad = self.model.degree * (self.model._gamma * np.sum(x_sample * sv) + self.model.coef0) ** (
                    self.model.degree - 1) * sv
        elif self.model.kernel == 'rbf':
            grad = 2 * self.model._gamma * (-1) * np.exp(-self.model._gamma * np.linalg.norm(x_sample - sv, ord=2)) * (
                    x_sample - sv)
        elif self.model.kernel == 'sigmoid':
            raise NotImplementedError
        elif callable(self.model.kernel):
            raise NotImplementedError("Loss gradients for callable functions are not implemented")
        else:
            raise NotImplementedError(
                'Loss gradients for kernel \'{}\' are not implemented.'.format(self.model.kernel))

        return grad

    def _get_kernel_gradient_sv(self, i_sv, x_sample):
        """
        Applies the kernel gradient to all of a model's support vectors

        :param i_sv: A support vector index
        :type i_sv: int
        :param x_sample: A sample vector
        :return: The kernelized product of the vectors
        :rtype: `np.ndarray`
        """

        x_i = self.model.support_vectors_[i_sv, :]
        return self._kernel_gradient_func(x_i, x_sample)

    def loss_gradient(self, x, y, **kwargs):
        """
        Compute the gradient of the loss function w.r.t. `x`.
        Following equation (1) with lambda=0.
        
        | Paper link: https://pralab.diee.unica.it/sites/default/files/biggio14-svm-chapter.pdf

        :param x: Sample input with shape as expected by the model.
        :type x: `np.ndarray`
        :param y: Target values (class labels) one-hot-encoded of shape (nb_samples, nb_classes) or indices of shape
                  (nb_samples,).
        :type y: `np.ndarray`
        :return: Array of gradients of the same shape as `x`.
        :rtype: `np.ndarray`
        """
        # pylint: disable=E0001
        from sklearn.svm import SVC, LinearSVC

        # Apply preprocessing
        x_preprocessed, y_preprocessed = self._apply_preprocessing(x, y, fit=False)

        num_samples, _ = x_preprocessed.shape
        gradients = np.zeros_like(x_preprocessed)

        y_index = np.argmax(y_preprocessed, axis=1)

        if isinstance(self.model, SVC):

            if self.model.fit_status_:

                raise AssertionError('Model has not been fitted correctly.')

            if y_preprocessed.shape[1] == 2:
                sign_multiplier = 1
            else:
                sign_multiplier = -1

            i_not_label_i = None
            label_multiplier = None

            support_indices = [0] + list(np.cumsum(self.model.n_support_))

            for i_sample in range(num_samples):

                i_label = y_index[i_sample]

                for i_not_label in range(self.nb_classes()):

                    if i_label != i_not_label:

                        if i_not_label < i_label:
                            i_not_label_i = i_not_label
                            label_multiplier = -1
                        elif i_not_label > i_label:
                            i_not_label_i = i_not_label - 1
                            label_multiplier = 1

                        for i_label_sv in range(support_indices[i_label], support_indices[i_label + 1]):
                            alpha_i_k_y_i = self.model.dual_coef_[
                                                i_not_label_i, i_label_sv] * label_multiplier
                            grad_kernel = self._get_kernel_gradient_sv(
                                i_label_sv, x_preprocessed[i_sample])
                            gradients[i_sample, :] += sign_multiplier * \
                                                      alpha_i_k_y_i * grad_kernel

                        for i_not_label_sv in range(support_indices[i_not_label], support_indices[i_not_label + 1]):
                            alpha_i_k_y_i = self.model.dual_coef_[
                                                i_not_label_i, i_not_label_sv] * label_multiplier
                            grad_kernel = self._get_kernel_gradient_sv(
                                i_not_label_sv, x_preprocessed[i_sample])
                            gradients[i_sample, :] += sign_multiplier * \
                                                      alpha_i_k_y_i * grad_kernel

        elif isinstance(self.model, LinearSVC):

            for i_sample in range(num_samples):

                i_label = y_index[i_sample]
                if self.nb_classes() == 2:
                    i_label_i = 0
                    if i_label == 0:
                        label_multiplier = 1
                    elif i_label == 1:
                        label_multiplier = -1
                    else:
                        raise ValueError(
                            'Label index not recognized because it is not 0 or 1.')
                else:
                    i_label_i = i_label
                    label_multiplier = -1

                gradients[i_sample] = label_multiplier * self.model.coef_[i_label_i]
        else:
            raise TypeError('Model not recognized.')

        gradients = self._apply_preprocessing_gradient(x, gradients)

        return gradients

    def discriminant(self, x):
        """
        Calculates the discriminant g(x) of the SVM according to Chapter 4.2.1
        Paper link: https://pralab.diee.unica.it/sites/default/files/biggio14-svm-chapter.pdf

        :param x: input arrays
        :type x: `np.ndarray`
        :return: an output array
        :rtype: `np.ndarray`
        """
        return self.model.decision_function(x)

    def _kernel_func(self):
        """
        Return the function for the kernel of this SVM

        :param kernel: A string preloaded function or callable Python function
        :type kernel: str or callable
        :return: A callable kernel function
        """
        # pylint: disable=E0001
        from sklearn.svm import SVC, LinearSVC
        from sklearn.metrics.pairwise import polynomial_kernel, linear_kernel, rbf_kernel

        if isinstance(self.model, LinearSVC):
            kernel = 'linear'
        elif isinstance(self.model, SVC):
            kernel = self.model.kernel
        else:
            raise NotImplementedError("SVM model not yet supported")

        if kernel == 'linear':
            kernel_func = linear_kernel
        elif kernel == 'poly':
            kernel_func = polynomial_kernel
        elif kernel == 'rbf':
            kernel_func = rbf_kernel
        elif callable(kernel):
            kernel_func = kernel
        else:
            raise NotImplementedError("Kernel '{}' not yet supported")

        return kernel_func

    def q_submatrix(self, rows, cols):
        """
        Returns the q submatrix of this SVM indexed by the arrays at rows and columns

        :param rows: the row vectors
        :type rows: `np.ndarray`
        :param cols: the column vectors
        :type cols: `np.ndarray`
        :return: a submatrix of Q
        :rtype: np.ndarray
        """
        submatrix_shape = (rows.shape[0], cols.shape[0])
        y_row = self.model.predict(rows)
        y_col = self.model.predict(cols)
        y_row[y_row == 0] = -1
        y_col[y_col == 0] = -1
        q_rc = np.zeros(submatrix_shape)
        for row in range(q_rc.shape[0]):
            for col in range(q_rc.shape[1]):
                q_rc[row][col] = self.kernel_func([rows[row]], [cols[col]])[0][0] * y_row[row] * y_col[col]

        return q_rc

    def predict(self, x, **kwargs):
        """
        Perform prediction for a batch of inputs.

        :param x: Test set.
        :type x: `np.ndarray`
        :return: Array of predictions of shape `(nb_inputs, self.nb_classes)`.
        :rtype: `np.ndarray`
        """
        # pylint: disable=E0001
        from sklearn.svm import SVC

        # Apply defences
        x_preprocessed, _ = self._apply_preprocessing(x, y=None, fit=False)

        if isinstance(self.model, SVC) and self.model.probability:
            y_pred = self.model.predict_proba(X=x_preprocessed)
        else:
            y_pred_label = self.model.predict(X=x_preprocessed)
            targets = np.array(y_pred_label).reshape(-1)
            one_hot_targets = np.eye(self.nb_classes())[targets]
            y_pred = one_hot_targets

        return y_pred

    def nb_classes(self):
        """
        Return the number of output classes.

        :return: Number of classes in the data.
        :rtype: `int` or `None`
        """
        if hasattr(self._model, 'classes_'):
            _nb_classes = len(self._model.classes_)
        else:
            _nb_classes = None
        return _nb_classes


ScikitlearnLinearSVC = ScikitlearnSVC<|MERGE_RESOLUTION|>--- conflicted
+++ resolved
@@ -864,17 +864,9 @@
 
         super(ScikitlearnSVC, self).__init__(model=model, clip_values=clip_values, defences=defences, preprocessing=preprocessing)
 
-<<<<<<< HEAD
-        self.model = model
         self.kernel_func = self._kernel_func()
         self.kernel_grad = self._kernel_gradient_func
-        if hasattr(self.model, 'classes_'):
-            self._nb_classes = len(self.model.classes_)
-        else:
-            self._nb_classes = None
-
-=======
->>>>>>> eeb5d0db
+
     def class_gradient(self, x, label=None, **kwargs):
         """
         Compute per-class derivatives w.r.t. `x`.
@@ -894,7 +886,6 @@
         """
         raise NotImplementedError
 
-<<<<<<< HEAD
     def fit(self, x, y, **kwargs):
         """
         Fit the classifier on the training set `(x, y)`.
@@ -933,9 +924,6 @@
         :return: the kernel gradient
         :rtype: `np.ndarray`
         """
-=======
-    def _get_kernel_gradient(self, i_sv, x_sample):
->>>>>>> eeb5d0db
         # pylint: disable=W0212
 
         if self.model.kernel == 'linear':
