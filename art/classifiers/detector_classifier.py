--- conflicted
+++ resolved
@@ -137,13 +137,8 @@
                  `(batch_size, 1, input_shape)` when `label` parameter is specified.
         :rtype: `np.ndarray`
         """
-<<<<<<< HEAD
-        if not ((label is None) or (isinstance(label, (int, np.integer)) and label in range(self._nb_classes))
-                or (isinstance(label, np.ndarray) and len(label.shape) == 1 and (label < self._nb_classes).all()
-=======
         if not ((label is None) or (isinstance(label, (int, np.integer)) and label in range(self.nb_classes()))
                 or (isinstance(label, np.ndarray) and len(label.shape) == 1 and (label < self.nb_classes()).all()
->>>>>>> e8f95b89
                     and label.shape[0] == x.shape[0])):
             raise ValueError('Label %s is out of range.' % label)
 
@@ -233,13 +228,8 @@
 
         :param x: Sample input with shape as expected by the model.
         :type x: `np.ndarray`
-<<<<<<< HEAD
-        :param y: Correct labels, one-vs-rest encoding.
-        :type y: `np.ndarray`
-=======
         :param y: Target values (class labels) one-hot-encoded of shape (nb_samples, nb_classes) or indices of shape
                   (nb_samples,).
->>>>>>> e8f95b89
         :raises: `NotImplementedException`
         :return: Array of gradients of the same shape as `x`.
         :rtype: `np.ndarray`
