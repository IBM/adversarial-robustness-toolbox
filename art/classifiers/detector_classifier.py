from __future__ import absolute_import, division, print_function, unicode_literals

import logging

import numpy as np

from art.classifiers.classifier import Classifier

logger = logging.getLogger(__name__)


class DetectorClassifier(Classifier):
    """
    This class implements a Classifier extension that wraps a classifier and a detector.
    More details in https://arxiv.org/abs/1705.07263
    """
    def __init__(self, classifier, detector, defences=None, preprocessing=(0, 1)):
        """
        Initialization for the DetectorClassifier.

        :param classifier: A trained classifier.
        :type classifier: :class:`.Classifier`
        :param detector: A trained detector applied for the binary classification.
        :type detector: `art.detection.detector.Detector`
        :param defences: Defences to be activated with the classifier.
        :type defences: `str` or `list(str)`
        :param preprocessing: Tuple of the form `(substractor, divider)` of floats or `np.ndarray` of values to be
               used for data preprocessing. The first value will be substracted from the input. The input will then
               be divided by the second one.
        :type preprocessing: `tuple`
        """
        super(DetectorClassifier, self).__init__(clip_values=classifier.clip_values, preprocessing=preprocessing,
                                                 channel_index=classifier.channel_index, defences=defences)

        self.classifier = classifier
        self.detector = detector
        self._nb_classes = classifier.nb_classes + 1
        self._input_shape = classifier.input_shape

    def predict(self, x, logits=False, batch_size=128):
        """
        Perform prediction for a batch of inputs.

        :param x: Test set.
        :type x: `np.ndarray`
        :param logits: `True` if the prediction should be done at the logits layer.
        :type logits: `bool`
        :param batch_size: Size of batches.
        :type batch_size: `int`
        :return: Array of predictions of shape `(nb_inputs, self.nb_classes)`.
        :rtype: `np.ndarray`
        """
        # Apply defences
        x_preproc = self._apply_processing(x)
        x_defences, _ = self._apply_defences(x_preproc, None, fit=False)

        # Compute the prediction logits
        classifier_logits = self.classifier.predict(x=x_defences, logits=True, batch_size=batch_size)
        detector_logits = self.detector.predict(x=x_defences, logits=True, batch_size=batch_size)
        detector_logits = (np.reshape(detector_logits, [-1]) + 1) * np.max(classifier_logits, axis=1)
        detector_logits = np.reshape(detector_logits, [-1, 1])
        combined_logits = np.concatenate([classifier_logits, detector_logits], axis=1)

        if logits:
            result = combined_logits
        else:
            result = np.exp(combined_logits) / np.sum(np.exp(combined_logits), axis=1)[:, None]

        return result

    def fit(self, x, y, batch_size=128, nb_epochs=10, **kwargs):
        """
        Fit the classifier on the training set `(x, y)`.

        :param x: Training data.
        :type x: `np.ndarray`
        :param y: Labels, one-vs-rest encoding.
        :type y: `np.ndarray`
        :param batch_size: Size of batches.
        :type batch_size: `int`
        :param nb_epochs: Number of epochs to use for training.
        :type nb_epochs: `int`
        :param kwargs: Dictionary of framework-specific arguments. This parameter is not currently supported for PyTorch
               and providing it takes no effect.
        :type kwargs: `dict`
        :return: `None`
        """
        raise NotImplementedError

    def fit_generator(self, generator, nb_epochs=20, **kwargs):
        """
        Fit the classifier using the generator that yields batches as specified.

        :param generator: Batch generator providing `(x, y)` for each epoch.
        :type generator: :class:`.DataGenerator`
        :param nb_epochs: Number of epochs to use for training.
        :type nb_epochs: `int`
        :param kwargs: Dictionary of framework-specific arguments. This parameter is not currently supported for PyTorch
               and providing it takes no effect.
        :type kwargs: `dict`
        :return: `None`
        """
        raise NotImplementedError

    def class_gradient(self, x, label=None, logits=False):
        """
        Compute per-class derivatives w.r.t. `x`.

        :param x: Sample input with shape as expected by the model.
        :type x: `np.ndarray`
        :param label: Index of a specific per-class derivative. If an integer is provided, the gradient of that class
                      output is computed for all samples. If multiple values as provided, the first dimension should
                      match the batch size of `x`, and each value will be used as target for its corresponding sample in
                      `x`. If `None`, then gradients for all classes will be computed for each sample.
        :type label: `int` or `list`
        :param logits: `True` if the prediction should be done at the logits layer.
        :type logits: `bool`
        :return: Array of gradients of input features w.r.t. each class in the form
                 `(batch_size, nb_classes, input_shape)` when computing for all classes, otherwise shape becomes
                 `(batch_size, 1, input_shape)` when `label` parameter is specified.
        :rtype: `np.ndarray`
        """
        if not ((label is None) or (isinstance(label, (int, np.integer)) and label in range(self._nb_classes))
                or (isinstance(label, np.ndarray) and len(label.shape) == 1 and (label < self._nb_classes).all()
                    and label.shape[0] == x.shape[0])):
            raise ValueError('Label %s is out of range.' % label)

        # Apply preprocessing
        x_preproc = self._apply_processing(x)
        x_defences, _ = self._apply_defences(x_preproc, None, fit=False)

        # Compute the gradient and return
        if logits:
            if label is None:
<<<<<<< HEAD
                # First compute the classifier gradients
                classifier_grads = self.classifier.class_gradient(x=x_defences, label=None, logits=True)

                # Then compute the detector gradients
                detector_grads = self.detector.class_gradient(x=x_defences, label=None, logits=True)

                # Chain the detector gradients for the first component
                classifier_logits = self.classifier.predict(x=x_defences, logits=True)
                max_classifier_logits = np.max(classifier_logits, axis=1)
                first_detector_grads = max_classifier_logits[:, None, None, None, None] * detector_grads

                # Chain the detector gradients for the second component
                maxind_classifier_logits = np.argmax(classifier_logits, axis=1)
                max_classifier_grads = classifier_grads[np.arange(len(classifier_grads)), maxind_classifier_logits]
                detector_logits = self.detector.predict(x=x_defences, logits=True)
                second_detector_grads = max_classifier_grads * (detector_logits + 1)[:, None, None]
                second_detector_grads = second_detector_grads[None, ...]
                second_detector_grads = np.swapaxes(second_detector_grads, 0, 1)

                # Update detector gradients
                detector_grads = first_detector_grads + second_detector_grads

                # Combine the gradients
                combined_grads = np.concatenate([classifier_grads, detector_grads], axis=1)

            elif isinstance(label, (int, np.integer)):
=======
                combined_grads = self._compute_combined_grads(x, label=None)

            elif isinstance(label, (int, np.int)):
>>>>>>> 84135afe
                if label < self._nb_classes - 1:
                    # Compute and return from the classifier gradients
                    combined_grads = self.classifier.class_gradient(x=x_defences, label=label, logits=True)

                else:
                    # First compute the classifier gradients
                    classifier_grads = self.classifier.class_gradient(x=x_defences, label=None, logits=True)

                    # Then compute the detector gradients
                    detector_grads = self.detector.class_gradient(x=x_defences, label=0, logits=True)

                    # Chain the detector gradients for the first component
<<<<<<< HEAD
                    classifier_logits = self.classifier.predict(x=x_defences, logits=True)
                    max_classifier_logits = np.max(classifier_logits, axis=1)
=======
                    classifier_logits = self.classifier.predict(x=x_, logits=True)
                    maxind_classifier_logits = np.argmax(classifier_logits, axis=1)
                    max_classifier_logits = classifier_logits[np.arange(x_.shape[0]), maxind_classifier_logits]
>>>>>>> 84135afe
                    first_detector_grads = max_classifier_logits[:, None, None, None, None] * detector_grads

                    # Chain the detector gradients for the second component
                    max_classifier_grads = classifier_grads[np.arange(len(classifier_grads)), maxind_classifier_logits]
                    detector_logits = self.detector.predict(x=x_defences, logits=True)
                    second_detector_grads = max_classifier_grads * (detector_logits + 1)[:, None, None]
                    second_detector_grads = second_detector_grads[None, ...]
                    second_detector_grads = np.swapaxes(second_detector_grads, 0, 1)

                    # Update detector gradients
                    combined_grads = first_detector_grads + second_detector_grads

            else:
                # Compute indexes for classifier labels and detector labels
                classifier_idx = np.where(label < self._nb_classes - 1)
                detector_idx = np.where(label == self._nb_classes - 1)

                # Initialize the combined gradients
                combined_grads = np.zeros(shape=(x_defences.shape[0], 1, x_defences.shape[1], x_defences.shape[2],
                                                 x_defences.shape[3]))

                # First compute the classifier gradients for classifier_idx
                if len(classifier_idx) > 0:
<<<<<<< HEAD
                    classifier_grads = self.classifier.class_gradient(x=x_defences[classifier_idx],
                                                                      label=label[classifier_idx],
                                                                      logits=True)

                    # Reassign the combined gradients
                    combined_grads[classifier_idx] = classifier_grads
=======
                    combined_grads[classifier_idx] = self.classifier.class_gradient(x=x_[classifier_idx],
                                                                                    label=label[classifier_idx],
                                                                                    logits=True)
>>>>>>> 84135afe

                # Then compute the detector gradients for detector_idx
                if len(detector_idx) > 0:
                    # First compute the classifier gradients for detector_idx
                    classifier_grads = self.classifier.class_gradient(x=x_defences[detector_idx], label=None, logits=True)

                    # Then compute the detector gradients for detector_idx
                    detector_grads = self.detector.class_gradient(x=x_defences[detector_idx], label=0, logits=True)

                    # Chain the detector gradients for the first component
<<<<<<< HEAD
                    classifier_logits = self.classifier.predict(x=x_defences[detector_idx], logits=True)
                    max_classifier_logits = np.max(classifier_logits, axis=1)
=======
                    classifier_logits = self.classifier.predict(x=x_[detector_idx], logits=True)
                    maxind_classifier_logits = np.argmax(classifier_logits, axis=1)
                    max_classifier_logits = classifier_logits[np.arange(len(detector_idx)), maxind_classifier_logits]
>>>>>>> 84135afe
                    first_detector_grads = max_classifier_logits[:, None, None, None, None] * detector_grads

                    # Chain the detector gradients for the second component
                    max_classifier_grads = classifier_grads[np.arange(len(classifier_grads)), maxind_classifier_logits]
                    detector_logits = self.detector.predict(x=x_defences[detector_idx], logits=True)
                    second_detector_grads = max_classifier_grads * (detector_logits + 1)[:, None, None]
                    second_detector_grads = second_detector_grads[None, ...]
                    second_detector_grads = np.swapaxes(second_detector_grads, 0, 1)

                    # Update detector gradients
                    detector_grads = first_detector_grads + second_detector_grads

                    # Reassign the combined gradients
                    combined_grads[detector_idx] = detector_grads

        else:
            # First compute the combined logits
<<<<<<< HEAD
            combined_logits = self.predict(x=x_defences, logits=True)

            # Store the sum logits for later use
            sum_exp_logits = np.sum(np.exp(combined_logits), axis=1)

            # Then compute the logits gradients for all classes
            # First compute the classifier gradients
            classifier_grads = self.classifier.class_gradient(x=x_defences, label=None, logits=True)

            # Then compute the detector gradients
            detector_grads = self.detector.class_gradient(x=x_defences, label=None, logits=True)

            # Chain the detector gradients for the first component
            classifier_logits = self.classifier.predict(x=x_defences, logits=True)
            max_classifier_logits = np.max(classifier_logits, axis=1)
            first_detector_grads = max_classifier_logits[:, None, None, None, None] * detector_grads

            # Chain the detector gradients for the second component
            maxind_classifier_logits = np.argmax(classifier_logits, axis=1)
            max_classifier_grads = classifier_grads[np.arange(len(classifier_grads)), maxind_classifier_logits]
            detector_logits = self.detector.predict(x=x_defences, logits=True)
            second_detector_grads = max_classifier_grads * (detector_logits + 1)[:, None, None]
            second_detector_grads = second_detector_grads[None, ...]
            second_detector_grads = np.swapaxes(second_detector_grads, 0, 1)

            # Update detector gradients
            detector_grads = first_detector_grads + second_detector_grads

            # Combine the gradients
            combined_logits_grads = np.concatenate([classifier_grads, detector_grads], axis=1)
=======
            combined_logits = self.predict(x=x_, logits=True)
            sum_exp_logits = np.sum(np.exp(combined_logits), axis=1)
            combined_logits_grads = self._compute_combined_grads(x_, label=None)
>>>>>>> 84135afe

            # Now compute the softmax gradients for each of the three cases
            grads = []
            if label is None:
                for i in range(self._nb_classes):
                    si_grads = 0
                    for j in range(self._nb_classes):
                        c = sum_exp_logits - np.exp(combined_logits[:, j])

                        if j == i:
                            si_lj = c * np.power(c + np.exp(combined_logits[:, i]), -2) * np.exp(combined_logits[:, i])
                        else:
                            si_lj = -np.exp(combined_logits[:, i]) * np.power(c + np.exp(combined_logits[:, j]), -2) * \
                                np.exp(combined_logits[:, j])
                        si_grads += si_lj[:, None, None, None] * combined_logits_grads[:, j]

                    grads.append(si_grads)

<<<<<<< HEAD
            elif isinstance(label, (int, np.integer)):
=======
                combined_grads = np.swapaxes(np.array(grads), 0, 1)

            elif isinstance(label, (int, np.int)):
>>>>>>> 84135afe
                si_grads = 0
                for j in range(self._nb_classes):
                    c = sum_exp_logits - np.exp(combined_logits[:, j])
                    if j == label:
                        si_lj = c * np.power(c + np.exp(combined_logits[:, label]), -2) * \
                            np.exp(combined_logits[:, label])
                    else:
                        si_lj = -np.exp(combined_logits[:, label]) * np.power(c + np.exp(combined_logits[:, j]), -2) * \
                            np.exp(combined_logits[:, j])
                    si_grads += si_lj[:, None, None, None] * combined_logits_grads[:, j]

                grads.append(si_grads)
<<<<<<< HEAD
=======
                combined_grads = np.swapaxes(np.array(grads), 0, 1)
>>>>>>> 84135afe

            else:
                unique_label = list(np.unique(label))
                for i in unique_label:
                    si_grads = 0
                    for j in range(self._nb_classes):
                        c = sum_exp_logits - np.exp(combined_logits[:, j])
                        if j == i:
                            si_lj = c * np.power(c + np.exp(combined_logits[:, i]), -2) * np.exp(combined_logits[:, i])
                        else:
                            si_lj = -np.exp(combined_logits[:, i]) * np.power(c + np.exp(combined_logits[:, j]), -2) * \
                                np.exp(combined_logits[:, j])
                        si_grads += si_lj[:, None, None, None] * combined_logits_grads[:, j]

                    grads.append(si_grads)

                grads = np.swapaxes(np.array(grads), 0, 1)
                lst = [unique_label.index(i) for i in label]
                grads = grads[np.arange(len(grads)), lst]
<<<<<<< HEAD
                grads = grads[None, ...]
            combined_grads = np.swapaxes(np.array(grads), 0, 1)
=======
                combined_grads = np.expand_dims(grads, axis=1)
>>>>>>> 84135afe

        # Apply gradient post-processing
        combined_grads = self._apply_defences_gradient(x_preproc, combined_grads)
        combined_grads = self._apply_processing_gradient(combined_grads)

        return combined_grads

    def loss_gradient(self, x, y):
        """
        Compute the gradient of the loss function w.r.t. `x`.

        :param x: Sample input with shape as expected by the model.
        :type x: `np.ndarray`
        :param y: Correct labels, one-vs-rest encoding.
        :type y: `np.ndarray`
        :return: Array of gradients of the same shape as `x`.
        :rtype: `np.ndarray`
        """
        raise NotImplementedError

    @property
    def layer_names(self):
        """
        Return the hidden layers in the model, if applicable. This function is not supported for the
        Classifier and Detector wrapper.

        :return: The hidden layers in the model, input and output layers excluded.
        :rtype: `list`
        """
        raise NotImplementedError

    def get_activations(self, x, layer, batch_size=128):
        """
        Return the output of the specified layer for input `x`. `layer` is specified by layer index (between 0 and
        `nb_layers - 1`) or by name. The number of layers can be determined by counting the results returned by
        calling `layer_names`.

        :param x: Input for computing the activations.
        :type x: `np.ndarray`
        :param layer: Layer for computing the activations
        :type layer: `int` or `str`
        :param batch_size: Size of batches.
        :type batch_size: `int`
        :return: The output of `layer`, where the first dimension is the batch size corresponding to `x`.
        :rtype: `np.ndarray`
        """
        raise NotImplementedError

    def set_learning_phase(self, train):
        """
        Set the learning phase for the backend framework.

        :param train: True to set the learning phase to training, False to set it to prediction.
        :type train: `bool`
        """
        if isinstance(train, bool):
            self._learning_phase = train
            self.classifier.set_learning_phase(train=train)
            self.detector.set_learning_phase(train=train)

    def save(self, filename, path=None):
        """
        Save a model to file in the format specific to the backend framework.

        :param filename: Name of the file where to store the model.
        :type filename: `str`
        :param path: Path of the folder where to store the model. If no path is specified, the model will be stored in
                     the default data location of the library `DATA_PATH`.
        :type path: `str`
        :return: None
        """
        self.classifier.save(filename=filename + "_classifier", path=path)
        self.detector.save(filename=filename + "_detector", path=path)

    def __repr__(self):
        repr_ = "%s(classifier=%r, detector=%r, defences=%r, preprocessing=%r)" \
                % (self.__module__ + '.' + self.__class__.__name__,
                   self.classifier, self.detector, self.defences, self.preprocessing)

        return repr_

    def _compute_combined_grads(self, x, label=None):

        # Compute the classifier gradients
        classifier_grads = self.classifier.class_gradient(x=x, label=label, logits=True)

        # Then compute the detector gradients
        detector_grads = self.detector.class_gradient(x=x, label=label, logits=True)

        # Chain the detector gradients for the first component
        classifier_logits = self.classifier.predict(x=x, logits=True)
        maxind_classifier_logits = np.argmax(classifier_logits, axis=1)
        max_classifier_logits = classifier_logits[np.arange(classifier_logits.shape[0]), maxind_classifier_logits]
        first_detector_grads = max_classifier_logits[:, None, None, None, None] * detector_grads

        # Chain the detector gradients for the second component
        max_classifier_grads = classifier_grads[np.arange(len(classifier_grads)), maxind_classifier_logits]
        detector_logits = self.detector.predict(x=x, logits=True)
        second_detector_grads = max_classifier_grads * (detector_logits + 1)[:, None, None]
        second_detector_grads = second_detector_grads[None, ...]
        second_detector_grads = np.swapaxes(second_detector_grads, 0, 1)

        # Update detector gradients
        detector_grads = first_detector_grads + second_detector_grads

        # Combine the gradients
        combined_logits_grads = np.concatenate([classifier_grads, detector_grads], axis=1)
        return combined_logits_grads<|MERGE_RESOLUTION|>--- conflicted
+++ resolved
@@ -132,38 +132,9 @@
         # Compute the gradient and return
         if logits:
             if label is None:
-<<<<<<< HEAD
-                # First compute the classifier gradients
-                classifier_grads = self.classifier.class_gradient(x=x_defences, label=None, logits=True)
-
-                # Then compute the detector gradients
-                detector_grads = self.detector.class_gradient(x=x_defences, label=None, logits=True)
-
-                # Chain the detector gradients for the first component
-                classifier_logits = self.classifier.predict(x=x_defences, logits=True)
-                max_classifier_logits = np.max(classifier_logits, axis=1)
-                first_detector_grads = max_classifier_logits[:, None, None, None, None] * detector_grads
-
-                # Chain the detector gradients for the second component
-                maxind_classifier_logits = np.argmax(classifier_logits, axis=1)
-                max_classifier_grads = classifier_grads[np.arange(len(classifier_grads)), maxind_classifier_logits]
-                detector_logits = self.detector.predict(x=x_defences, logits=True)
-                second_detector_grads = max_classifier_grads * (detector_logits + 1)[:, None, None]
-                second_detector_grads = second_detector_grads[None, ...]
-                second_detector_grads = np.swapaxes(second_detector_grads, 0, 1)
-
-                # Update detector gradients
-                detector_grads = first_detector_grads + second_detector_grads
-
-                # Combine the gradients
-                combined_grads = np.concatenate([classifier_grads, detector_grads], axis=1)
-
-            elif isinstance(label, (int, np.integer)):
-=======
                 combined_grads = self._compute_combined_grads(x, label=None)
 
             elif isinstance(label, (int, np.int)):
->>>>>>> 84135afe
                 if label < self._nb_classes - 1:
                     # Compute and return from the classifier gradients
                     combined_grads = self.classifier.class_gradient(x=x_defences, label=label, logits=True)
@@ -176,14 +147,9 @@
                     detector_grads = self.detector.class_gradient(x=x_defences, label=0, logits=True)
 
                     # Chain the detector gradients for the first component
-<<<<<<< HEAD
-                    classifier_logits = self.classifier.predict(x=x_defences, logits=True)
-                    max_classifier_logits = np.max(classifier_logits, axis=1)
-=======
                     classifier_logits = self.classifier.predict(x=x_, logits=True)
                     maxind_classifier_logits = np.argmax(classifier_logits, axis=1)
                     max_classifier_logits = classifier_logits[np.arange(x_.shape[0]), maxind_classifier_logits]
->>>>>>> 84135afe
                     first_detector_grads = max_classifier_logits[:, None, None, None, None] * detector_grads
 
                     # Chain the detector gradients for the second component
@@ -207,18 +173,9 @@
 
                 # First compute the classifier gradients for classifier_idx
                 if len(classifier_idx) > 0:
-<<<<<<< HEAD
-                    classifier_grads = self.classifier.class_gradient(x=x_defences[classifier_idx],
-                                                                      label=label[classifier_idx],
-                                                                      logits=True)
-
-                    # Reassign the combined gradients
-                    combined_grads[classifier_idx] = classifier_grads
-=======
                     combined_grads[classifier_idx] = self.classifier.class_gradient(x=x_[classifier_idx],
                                                                                     label=label[classifier_idx],
                                                                                     logits=True)
->>>>>>> 84135afe
 
                 # Then compute the detector gradients for detector_idx
                 if len(detector_idx) > 0:
@@ -229,14 +186,9 @@
                     detector_grads = self.detector.class_gradient(x=x_defences[detector_idx], label=0, logits=True)
 
                     # Chain the detector gradients for the first component
-<<<<<<< HEAD
-                    classifier_logits = self.classifier.predict(x=x_defences[detector_idx], logits=True)
-                    max_classifier_logits = np.max(classifier_logits, axis=1)
-=======
                     classifier_logits = self.classifier.predict(x=x_[detector_idx], logits=True)
                     maxind_classifier_logits = np.argmax(classifier_logits, axis=1)
                     max_classifier_logits = classifier_logits[np.arange(len(detector_idx)), maxind_classifier_logits]
->>>>>>> 84135afe
                     first_detector_grads = max_classifier_logits[:, None, None, None, None] * detector_grads
 
                     # Chain the detector gradients for the second component
@@ -254,42 +206,9 @@
 
         else:
             # First compute the combined logits
-<<<<<<< HEAD
-            combined_logits = self.predict(x=x_defences, logits=True)
-
-            # Store the sum logits for later use
-            sum_exp_logits = np.sum(np.exp(combined_logits), axis=1)
-
-            # Then compute the logits gradients for all classes
-            # First compute the classifier gradients
-            classifier_grads = self.classifier.class_gradient(x=x_defences, label=None, logits=True)
-
-            # Then compute the detector gradients
-            detector_grads = self.detector.class_gradient(x=x_defences, label=None, logits=True)
-
-            # Chain the detector gradients for the first component
-            classifier_logits = self.classifier.predict(x=x_defences, logits=True)
-            max_classifier_logits = np.max(classifier_logits, axis=1)
-            first_detector_grads = max_classifier_logits[:, None, None, None, None] * detector_grads
-
-            # Chain the detector gradients for the second component
-            maxind_classifier_logits = np.argmax(classifier_logits, axis=1)
-            max_classifier_grads = classifier_grads[np.arange(len(classifier_grads)), maxind_classifier_logits]
-            detector_logits = self.detector.predict(x=x_defences, logits=True)
-            second_detector_grads = max_classifier_grads * (detector_logits + 1)[:, None, None]
-            second_detector_grads = second_detector_grads[None, ...]
-            second_detector_grads = np.swapaxes(second_detector_grads, 0, 1)
-
-            # Update detector gradients
-            detector_grads = first_detector_grads + second_detector_grads
-
-            # Combine the gradients
-            combined_logits_grads = np.concatenate([classifier_grads, detector_grads], axis=1)
-=======
             combined_logits = self.predict(x=x_, logits=True)
             sum_exp_logits = np.sum(np.exp(combined_logits), axis=1)
             combined_logits_grads = self._compute_combined_grads(x_, label=None)
->>>>>>> 84135afe
 
             # Now compute the softmax gradients for each of the three cases
             grads = []
@@ -308,13 +227,9 @@
 
                     grads.append(si_grads)
 
-<<<<<<< HEAD
-            elif isinstance(label, (int, np.integer)):
-=======
                 combined_grads = np.swapaxes(np.array(grads), 0, 1)
 
             elif isinstance(label, (int, np.int)):
->>>>>>> 84135afe
                 si_grads = 0
                 for j in range(self._nb_classes):
                     c = sum_exp_logits - np.exp(combined_logits[:, j])
@@ -327,10 +242,7 @@
                     si_grads += si_lj[:, None, None, None] * combined_logits_grads[:, j]
 
                 grads.append(si_grads)
-<<<<<<< HEAD
-=======
                 combined_grads = np.swapaxes(np.array(grads), 0, 1)
->>>>>>> 84135afe
 
             else:
                 unique_label = list(np.unique(label))
@@ -350,12 +262,7 @@
                 grads = np.swapaxes(np.array(grads), 0, 1)
                 lst = [unique_label.index(i) for i in label]
                 grads = grads[np.arange(len(grads)), lst]
-<<<<<<< HEAD
-                grads = grads[None, ...]
-            combined_grads = np.swapaxes(np.array(grads), 0, 1)
-=======
                 combined_grads = np.expand_dims(grads, axis=1)
->>>>>>> 84135afe
 
         # Apply gradient post-processing
         combined_grads = self._apply_defences_gradient(x_preproc, combined_grads)
