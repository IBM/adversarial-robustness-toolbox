# MIT License
#
# Copyright (C) IBM Corporation 2018
#
# Permission is hereby granted, free of charge, to any person obtaining a copy of this software and associated
# documentation files (the "Software"), to deal in the Software without restriction, including without limitation the
# rights to use, copy, modify, merge, publish, distribute, sublicense, and/or sell copies of the Software, and to permit
# persons to whom the Software is furnished to do so, subject to the following conditions:
#
# The above copyright notice and this permission notice shall be included in all copies or substantial portions of the
# Software.
#
# THE SOFTWARE IS PROVIDED "AS IS", WITHOUT WARRANTY OF ANY KIND, EXPRESS OR IMPLIED, INCLUDING BUT NOT LIMITED TO THE
# WARRANTIES OF MERCHANTABILITY, FITNESS FOR A PARTICULAR PURPOSE AND NONINFRINGEMENT. IN NO EVENT SHALL THE
# AUTHORS OR COPYRIGHT HOLDERS BE LIABLE FOR ANY CLAIM, DAMAGES OR OTHER LIABILITY, WHETHER IN AN ACTION OF CONTRACT,
# TORT OR OTHERWISE, ARISING FROM, OUT OF OR IN CONNECTION WITH THE SOFTWARE OR THE USE OR OTHER DEALINGS IN THE
# SOFTWARE.
"""
This module implements the classifier `KerasClassifier` for Keras models.
"""
from __future__ import absolute_import, division, print_function, unicode_literals

import logging

import numpy as np
import six

from art.classifiers.classifier import Classifier, ClassifierNeuralNetwork, ClassifierGradients

logger = logging.getLogger(__name__)


class KerasClassifier(ClassifierNeuralNetwork, ClassifierGradients, Classifier):
    """
    Wrapper class for importing Keras models. The supported backends for Keras are TensorFlow and Theano.
    """

    def __init__(self, model, use_logits=False, channel_index=3, clip_values=None, defences=None, preprocessing=(0, 1),
                 input_layer=0, output_layer=0):
        """
        Create a `Classifier` instance from a Keras model. Assumes the `model` passed as argument is compiled.

        :param model: Keras model, neural network or other.
        :type model: `keras.models.Model`
        :param use_logits: True if the output of the model are logits; false for probabilities or any other type of
               outputs. Logits output should be favored when possible to ensure attack efficiency.
        :type use_logits: `bool`
        :param channel_index: Index of the axis in data containing the color channels or features.
        :type channel_index: `int`
        :param clip_values: Tuple of the form `(min, max)` of floats or `np.ndarray` representing the minimum and
               maximum values allowed for features. If floats are provided, these will be used as the range of all
               features. If arrays are provided, each value will be considered the bound for a feature, thus
               the shape of clip values needs to match the total number of features.
        :type clip_values: `tuple`
        :param defences: Defences to be activated with the classifier.
        :type defences: :class:`.Preprocessor` or `list(Preprocessor)` instances
        :param preprocessing: Tuple of the form `(subtractor, divider)` of floats or `np.ndarray` of values to be
               used for data preprocessing. The first value will be subtracted from the input. The input will then
               be divided by the second one.
        :type preprocessing: `tuple`
        :param input_layer: Which layer to consider as the input when the model has multiple input layers.
        :type input_layer: `int`
        :param output_layer: Which layer to consider as the output when the model has multiple output layers.
        :type output_layer: `int`
        """
        super(KerasClassifier, self).__init__(clip_values=clip_values, defences=defences,
                                              preprocessing=preprocessing, channel_index=channel_index)

        self._model = model
        self._input_layer = input_layer
        self._output_layer = output_layer

        if '<class \'tensorflow' in str(type(model)):
            self.is_tensorflow = True
        elif '<class \'keras' in str(type(model)):
            self.is_tensorflow = False
        else:
            raise TypeError('Type of model not recognized:' + type(model))

        self._initialize_params(model, use_logits, input_layer, output_layer)

    def _initialize_params(self, model, use_logits, input_layer, output_layer):
        """
        Initialize most parameters of the classifier. This is a convenience function called by `__init__` and
        `__setstate__` to avoid code duplication.

        :param model: Keras model
        :type model: `keras.models.Model`
        :param use_logits: True if the output of the model are logits.
        :type use_logits: `bool`
        :param input_layer: Which layer to consider as the Input when the model has multiple input layers.
        :type input_layer: `int`
        :param output_layer: Which layer to consider as the Output when the model has multiple output layers.
        :type output_layer: `int`
        """
<<<<<<< HEAD
        if self.is_tensorflow:
            import tensorflow.keras.backend as k
        else:
=======
        # pylint: disable=E0401
        if self.is_tensorflow:
            import tensorflow as tf
            if tf.executing_eagerly():
                raise ValueError('Tensorflow is executing eagerly. Please disable eager execution.')
            import tensorflow.keras as keras
            import tensorflow.keras.backend as k
        else:
            import keras
>>>>>>> 20fe4c77
            import keras.backend as k

        if hasattr(model, 'inputs'):
            self._input_layer = input_layer
            self._input = model.inputs[input_layer]
        else:
            self._input = model.input
            self._input_layer = 0

        if hasattr(model, 'outputs'):
            self._output = model.outputs[output_layer]
            self._output_layer = output_layer
        else:
            self._output = model.output
            self._output_layer = 0

        _, self._nb_classes = k.int_shape(self._output)
        self._input_shape = k.int_shape(self._input)[1:]
        logger.debug('Inferred %i classes and %s as input shape for Keras classifier.', self.nb_classes(),
                     str(self.input_shape))

        # Get predictions and loss function
        self._use_logits = use_logits
        if not hasattr(self._model, 'loss'):
            logger.warning('Keras model has no loss set. Classifier tries to use `k.sparse_categorical_crossentropy`.')
            loss_function = k.sparse_categorical_crossentropy
        else:
            if isinstance(self._model.loss, six.string_types):
                loss_function = getattr(k, self._model.loss)
            elif self._model.loss.__name__ in ['categorical_hinge', 'kullback_leibler_divergence', 'cosine_proximity']:
                if self.is_tensorflow and self._model.loss.__name__ == 'cosine_proximity':
                    loss_function = tf.keras.losses.cosine_similarity
                else:
                    loss_function = getattr(keras.losses, self._model.loss.__name__)
            else:
                loss_function = getattr(k, self._model.loss.__name__)

<<<<<<< HEAD
=======
        if loss_function.__name__ in ['categorical_hinge', 'categorical_crossentropy', 'binary_crossentropy',
                                      'kullback_leibler_divergence', 'cosine_proximity']:
            self._reduce_labels = False
            label_ph = k.placeholder(shape=self._output.shape)
        elif loss_function.__name__ in ['sparse_categorical_crossentropy']:
            self._reduce_labels = True
            label_ph = k.placeholder(shape=[None, ])
        else:
            raise ValueError('Loss function not recognised.')

>>>>>>> 20fe4c77
        # The implementation of categorical_crossentropy is different in keras and tensorflow.keras. To ensure
        # consistent behavior of `KerasClassifier` for keras and tensorflow.keras we follow the approach of
        # tensorflow.keras for all cases of `from_logits` if the loss_function is categorical_crossentropy.
        if hasattr(self._model, 'loss') and isinstance(self._model.loss, six.string_types) \
                and loss_function.__name__ == 'categorical_crossentropy':
<<<<<<< HEAD
            preds = self._output
            loss_ = loss_function(label_ph, self._output.op.inputs[-1], from_logits=True)
        else:
            preds = self._output
=======
            predictions = self._output
            loss_ = loss_function(label_ph, self._output.op.inputs[-1], from_logits=True)
        elif loss_function.__name__ in ['categorical_hinge', 'cosine_proximity', 'kullback_leibler_divergence']:
            predictions = self._output
            loss_ = loss_function(label_ph, self._output.op.inputs[-1])
        else:
            predictions = self._output
>>>>>>> 20fe4c77
            loss_ = loss_function(label_ph, self._output, from_logits=use_logits)

        # recent Tensorflow version does not allow a model with an output same as the input.
        if predictions == self._input:
            predictions = k.identity(predictions)

        loss_gradients = k.gradients(loss_, self._input)
        if k.backend() == 'tensorflow':
            loss_gradients = loss_gradients[0]
        elif k.backend() == 'cntk':
            raise NotImplementedError('Only TensorFlow and Theano support is provided for Keras.')

        # Set loss, gradients and prediction functions
        self._predictions_op = predictions
        self._loss = loss_
        self._loss_gradients = k.function([self._input, label_ph], [loss_gradients])
        self._predictions = k.function([self._input], [predictions])

        # Get the internal layer
        self._layer_names = self._get_layers()

    def loss_gradient(self, x, y, **kwargs):
        """
        Compute the gradient of the loss function w.r.t. `x`.

        :param x: Sample input with shape as expected by the model.
        :type x: `np.ndarray`
        :param y: Target values (class labels) one-hot-encoded of shape (nb_samples, nb_classes) or indices of shape
                  (nb_samples,).
        :type y: `np.ndarray`
        :return: Array of gradients of the same shape as `x`.
        :rtype: `np.ndarray`
        """
        # Apply preprocessing
        x_preprocessed, y_preprocessed = self._apply_preprocessing(x, y, fit=False)

        # Adjust the shape of y for loss functions that do not take labels in one-hot encoding
        if self._reduce_labels:
            y_preprocessed = np.argmax(y_preprocessed, axis=1)

        # Compute gradients
        gradients = self._loss_gradients([x_preprocessed, y_preprocessed])[0]
        gradients = self._apply_preprocessing_gradient(x, gradients)
        assert gradients.shape == x_preprocessed.shape

        return gradients

    def class_gradient(self, x, label=None, **kwargs):
        """
        Compute per-class derivatives w.r.t. `x`.

        :param x: Sample input with shape as expected by the model.
        :type x: `np.ndarray`
        :param label: Index of a specific per-class derivative. If an integer is provided, the gradient of that class
                      output is computed for all samples. If multiple values as provided, the first dimension should
                      match the batch size of `x`, and each value will be used as target for its corresponding sample in
                      `x`. If `None`, then gradients for all classes will be computed for each sample.
        :type label: `int` or `list`
        :return: Array of gradients of input features w.r.t. each class in the form
                 `(batch_size, nb_classes, input_shape)` when computing for all classes, otherwise shape becomes
                 `(batch_size, 1, input_shape)` when `label` parameter is specified.
        :rtype: `np.ndarray`
        """
        # Check value of label for computing gradients
        if not (label is None or (isinstance(label, (int, np.integer)) and label in range(self.nb_classes()))
                or (isinstance(label, np.ndarray) and len(label.shape) == 1 and (label < self.nb_classes()).all()
                    and label.shape[0] == x.shape[0])):
            raise ValueError('Label %s is out of range.' % str(label))

        self._init_class_gradients(label=label)

        # Apply preprocessing
        x_preprocessed, _ = self._apply_preprocessing(x, y=None, fit=False)

        if label is None:
            # Compute the gradients w.r.t. all classes
            gradients = np.swapaxes(np.array(self._class_gradients([x_preprocessed])), 0, 1)

        elif isinstance(label, (int, np.integer)):
            # Compute the gradients only w.r.t. the provided label
            gradients = np.swapaxes(np.array(self._class_gradients_idx[label]([x_preprocessed])), 0, 1)
            assert gradients.shape == (x_preprocessed.shape[0], 1) + self.input_shape

        else:
            # For each sample, compute the gradients w.r.t. the indicated target class (possibly distinct)
            unique_label = list(np.unique(label))
            gradients = np.array([self._class_gradients_idx[l]([x_preprocessed]) for l in unique_label])
            gradients = np.swapaxes(np.squeeze(gradients, axis=1), 0, 1)
            lst = [unique_label.index(i) for i in label]
            gradients = np.expand_dims(gradients[np.arange(len(gradients)), lst], axis=1)

        gradients = self._apply_preprocessing_gradient(x, gradients)

        return gradients

    def predict(self, x, batch_size=128, **kwargs):
        """
        Perform prediction for a batch of inputs.

        :param x: Test set.
        :type x: `np.ndarray`
        :param batch_size: Size of batches.
        :type batch_size: `int`
        :return: Array of predictions of shape `(nb_inputs, self.nb_classes)`.
        :rtype: `np.ndarray`
        """
        from art import NUMPY_DTYPE

        # Apply defences
        x_preprocessed, _ = self._apply_preprocessing(x, y=None, fit=False)

        # Run predictions with batching
<<<<<<< HEAD
        preds = np.zeros((x_preprocessed.shape[0], self.nb_classes()), dtype=NUMPY_DTYPE)
=======
        predictions = np.zeros((x_preprocessed.shape[0], self.nb_classes()), dtype=NUMPY_DTYPE)
>>>>>>> 20fe4c77
        for batch_index in range(int(np.ceil(x_preprocessed.shape[0] / float(batch_size)))):
            begin, end = batch_index * batch_size, min((batch_index + 1) * batch_size, x_preprocessed.shape[0])
            predictions[begin:end] = self._predictions([x_preprocessed[begin:end]])[0]

        return predictions

    def fit(self, x, y, batch_size=128, nb_epochs=20, **kwargs):
        """
        Fit the classifier on the training set `(x, y)`.

        :param x: Training data.
        :type x: `np.ndarray`
        :param y: Target values (class labels) one-hot-encoded of shape (nb_samples, nb_classes) or indices of shape
                  (nb_samples,).
        :type y: `np.ndarray`
        :param batch_size: Size of batches.
        :type batch_size: `int`
        :param nb_epochs: Number of epochs to use for training.
        :type nb_epochs: `int`
        :param kwargs: Dictionary of framework-specific arguments. These should be parameters supported by the
               `fit_generator` function in Keras and will be passed to this function as such. Including the number of
               epochs or the number of steps per epoch as part of this argument will result in as error.
        :type kwargs: `dict`
        :return: `None`
        """
        # Apply preprocessing
        x_preprocessed, y_preprocessed = self._apply_preprocessing(x, y, fit=True)

        # Adjust the shape of y for loss functions that do not take labels in one-hot encoding
        if self._reduce_labels:
            y_preprocessed = np.argmax(y_preprocessed, axis=1)

        gen = generator_fit(x_preprocessed, y_preprocessed, batch_size)
        self._model.fit_generator(gen, steps_per_epoch=x_preprocessed.shape[0] / batch_size, epochs=nb_epochs, **kwargs)

    def fit_generator(self, generator, nb_epochs=20, **kwargs):
        """
        Fit the classifier using the generator that yields batches as specified.

        :param generator: Batch generator providing `(x, y)` for each epoch. If the generator can be used for native
                          training in Keras, it will.
        :type generator: :class:`.DataGenerator`
        :param nb_epochs: Number of epochs to use for training.
        :type nb_epochs: `int`
        :param kwargs: Dictionary of framework-specific arguments. These should be parameters supported by the
               `fit_generator` function in Keras and will be passed to this function as such. Including the number of
               epochs as part of this argument will result in as error.
        :type kwargs: `dict`
        :return: `None`
        """
        from art.data_generators import KerasDataGenerator

        # Try to use the generator as a Keras native generator, otherwise use it through the `DataGenerator` interface
        if isinstance(generator, KerasDataGenerator) and not hasattr(self, 'defences'):
            try:
                self._model.fit_generator(generator.generator, epochs=nb_epochs, **kwargs)
            except ValueError:
                logger.info('Unable to use data generator as Keras generator. Now treating as framework-independent.')
                super(KerasClassifier, self).fit_generator(generator, nb_epochs=nb_epochs, **kwargs)
        else:
            super(KerasClassifier, self).fit_generator(generator, nb_epochs=nb_epochs, **kwargs)

    @property
    def layer_names(self):
        """
        Return the hidden layers in the model, if applicable.

        :return: The hidden layers in the model, input and output layers excluded.
        :rtype: `list`

        .. warning:: `layer_names` tries to infer the internal structure of the model.
                     This feature comes with no guarantees on the correctness of the result.
                     The intended order of the layers tries to match their order in the model, but this is not
                     guaranteed either.
        """
        return self._layer_names

    def get_activations(self, x, layer, batch_size=128):
        """
        Return the output of the specified layer for input `x`. `layer` is specified by layer index (between 0 and
        `nb_layers - 1`) or by name. The number of layers can be determined by counting the results returned by
        calling `layer_names`.

        :param x: Input for computing the activations.
        :type x: `np.ndarray`
        :param layer: Layer for computing the activations
        :type layer: `int` or `str`
        :param batch_size: Size of batches.
        :type batch_size: `int`
        :return: The output of `layer`, where the first dimension is the batch size corresponding to `x`.
        :rtype: `np.ndarray`
        """
<<<<<<< HEAD
=======
        # pylint: disable=E0401
>>>>>>> 20fe4c77
        if self.is_tensorflow:
            import tensorflow.keras.backend as k
        else:
            import keras.backend as k
        from art import NUMPY_DTYPE

        if isinstance(layer, six.string_types):
            if layer not in self._layer_names:
                raise ValueError('Layer name %s is not part of the graph.' % layer)
            layer_name = layer
        elif isinstance(layer, int):
            if layer < 0 or layer >= len(self._layer_names):
                raise ValueError('Layer index %d is outside of range (0 to %d included).'
                                 % (layer, len(self._layer_names) - 1))
            layer_name = self._layer_names[layer]
        else:
            raise TypeError('Layer must be of type `str` or `int`.')

        layer_output = self._model.get_layer(layer_name).output
        output_func = k.function([self._input], [layer_output])

        if x.shape == self.input_shape:
            x_expanded = np.expand_dims(x, 0)
        else:
            x_expanded = x

        # Apply preprocessing
        x_preprocessed, _ = self._apply_preprocessing(x=x_expanded, y=None, fit=False)

        assert len(x_preprocessed.shape) == 4

        # Determine shape of expected output and prepare array
        output_shape = output_func([x_preprocessed[0][None, ...]])[0].shape
        activations = np.zeros((x_preprocessed.shape[0],) + output_shape[1:], dtype=NUMPY_DTYPE)

        # Get activations with batching
        for batch_index in range(int(np.ceil(x_preprocessed.shape[0] / float(batch_size)))):
            begin, end = batch_index * batch_size, min((batch_index + 1) * batch_size, x_preprocessed.shape[0])
            activations[begin:end] = output_func([x_preprocessed[begin:end]])[0]

        return activations

<<<<<<< HEAD
    def _init_class_grads(self, label=None):
=======
    def _init_class_gradients(self, label=None):
        # pylint: disable=E0401
>>>>>>> 20fe4c77
        if self.is_tensorflow:
            import tensorflow.keras.backend as k
        else:
            import keras.backend as k

        if len(self._output.shape) == 2:
            nb_outputs = self._output.shape[1]
        else:
            raise ValueError('Unexpected output shape for classification in Keras model.')

        if label is None:
            logger.debug('Computing class gradients for all %i classes.', self.nb_classes())
            if not hasattr(self, '_class_gradients'):
                class_gradients = [k.gradients(self._predictions_op[:, i], self._input)[0] for i in range(nb_outputs)]
                self._class_gradients = k.function([self._input], class_gradients)

        else:
            if isinstance(label, int):
                unique_labels = [label]
            else:
                unique_labels = np.unique(label)
            logger.debug('Computing class gradients for classes %s.', str(unique_labels))

            if not hasattr(self, '_class_gradients_idx'):
                self._class_gradients_idx = [None for _ in range(nb_outputs)]

            for current_label in unique_labels:
                if self._class_gradients_idx[current_label] is None:
                    class_gradients = [k.gradients(self._predictions_op[:, current_label], self._input)[0]]
                    self._class_gradients_idx[current_label] = k.function([self._input], class_gradients)

    def _get_layers(self):
        """
        Return the hidden layers in the model, if applicable.

        :return: The hidden layers in the model, input and output layers excluded.
        :rtype: `list`
        """
<<<<<<< HEAD
=======
        # pylint: disable=E0401
>>>>>>> 20fe4c77
        if self.is_tensorflow:
            from tensorflow.keras.layers import InputLayer
        else:
            from keras.engine.topology import InputLayer

        layer_names = [layer.name for layer in self._model.layers[:-1] if not isinstance(layer, InputLayer)]
        logger.info('Inferred %i hidden layers on Keras classifier.', len(layer_names))

        return layer_names

    def set_learning_phase(self, train):
        """
        Set the learning phase for the backend framework.

        :param train: True to set the learning phase to training, False to set it to prediction.
        :type train: `bool`
        """
<<<<<<< HEAD
=======
        # pylint: disable=E0401
>>>>>>> 20fe4c77
        if self.is_tensorflow:
            import tensorflow.keras.backend as k
        else:
            import keras.backend as k

        if isinstance(train, bool):
            self._learning_phase = train
            k.set_learning_phase(int(train))

    def save(self, filename, path=None):
        """
        Save a model to file in the format specific to the backend framework. For Keras, .h5 format is used.

        :param filename: Name of the file where to store the model.
        :type filename: `str`
        :param path: Path of the folder where to store the model. If no path is specified, the model will be stored in
                     the default data location of the library `DATA_PATH`.
        :type path: `str`
        :return: None
        """
        import os

        if path is None:
            from art import DATA_PATH
            full_path = os.path.join(DATA_PATH, filename)
        else:
            full_path = os.path.join(path, filename)
        folder = os.path.split(full_path)[0]
        if not os.path.exists(folder):
            os.makedirs(folder)

        self._model.save(str(full_path))
        logger.info('Model saved in path: %s.', full_path)

    def __getstate__(self):
        """
        Use to ensure `KerasClassifier` can be pickled.

        :return: State dictionary with instance parameters.
        :rtype: `dict`
        """
        import time

        state = self.__dict__.copy()

        # Remove the unpicklable entries
        del state['_model']
        del state['_input']
        del state['_output']
        del state['_predictions_op']
        del state['_loss']
        del state['_loss_gradients']
        del state['_predictions']
        del state['_layer_names']

        model_name = str(time.time()) + '.h5'
        state['model_name'] = model_name
        self.save(model_name)
        return state

    def __setstate__(self, state):
        """
        Use to ensure `KerasClassifier` can be unpickled.

        :param state: State dictionary with instance parameters to restore.
        :type state: `dict`
        """
        self.__dict__.update(state)

        # Load and update all functionality related to Keras
        # pylint: disable=E0401
        import os
        from art import DATA_PATH
        if self.is_tensorflow:
            from tensorflow.keras.models import load_model
        else:
            from keras.models import load_model

        full_path = os.path.join(DATA_PATH, state['model_name'])
        model = load_model(str(full_path))

        self._model = model
        self._initialize_params(model, state['_use_logits'], state['_input_layer'], state['_output_layer'])

    def __repr__(self):
        repr_ = "%s(model=%r, use_logits=%r, channel_index=%r, clip_values=%r, defences=%r, preprocessing=%r, " \
                "input_layer=%r, output_layer=%r)" \
                % (self.__module__ + '.' + self.__class__.__name__,
                   self._model, self._use_logits, self.channel_index, self.clip_values, self.defences,
                   self.preprocessing, self._input_layer, self._output_layer)

        return repr_


def generator_fit(x, y, batch_size=128):
    """
    Minimal data generator for randomly batching large datasets.

    :param x: The data sample to batch.
    :type x: `np.ndarray`
    :param y: The labels for `x`. The first dimension has to match the first dimension of `x`.
    :type y: `np.ndarray`
    :param batch_size: The size of the batches to produce.
    :type batch_size: `int`
    :return: A batch of size `batch_size` of random samples from `(x, y)`
    :rtype: `tuple(np.ndarray, np.ndarray)`
    """
    while True:
        indices = np.random.randint(x.shape[0], size=batch_size)
        yield x[indices], y[indices]<|MERGE_RESOLUTION|>--- conflicted
+++ resolved
@@ -93,11 +93,6 @@
         :param output_layer: Which layer to consider as the Output when the model has multiple output layers.
         :type output_layer: `int`
         """
-<<<<<<< HEAD
-        if self.is_tensorflow:
-            import tensorflow.keras.backend as k
-        else:
-=======
         # pylint: disable=E0401
         if self.is_tensorflow:
             import tensorflow as tf
@@ -107,7 +102,6 @@
             import tensorflow.keras.backend as k
         else:
             import keras
->>>>>>> 20fe4c77
             import keras.backend as k
 
         if hasattr(model, 'inputs'):
@@ -145,8 +139,6 @@
             else:
                 loss_function = getattr(k, self._model.loss.__name__)
 
-<<<<<<< HEAD
-=======
         if loss_function.__name__ in ['categorical_hinge', 'categorical_crossentropy', 'binary_crossentropy',
                                       'kullback_leibler_divergence', 'cosine_proximity']:
             self._reduce_labels = False
@@ -157,18 +149,11 @@
         else:
             raise ValueError('Loss function not recognised.')
 
->>>>>>> 20fe4c77
         # The implementation of categorical_crossentropy is different in keras and tensorflow.keras. To ensure
         # consistent behavior of `KerasClassifier` for keras and tensorflow.keras we follow the approach of
         # tensorflow.keras for all cases of `from_logits` if the loss_function is categorical_crossentropy.
         if hasattr(self._model, 'loss') and isinstance(self._model.loss, six.string_types) \
                 and loss_function.__name__ == 'categorical_crossentropy':
-<<<<<<< HEAD
-            preds = self._output
-            loss_ = loss_function(label_ph, self._output.op.inputs[-1], from_logits=True)
-        else:
-            preds = self._output
-=======
             predictions = self._output
             loss_ = loss_function(label_ph, self._output.op.inputs[-1], from_logits=True)
         elif loss_function.__name__ in ['categorical_hinge', 'cosine_proximity', 'kullback_leibler_divergence']:
@@ -176,7 +161,6 @@
             loss_ = loss_function(label_ph, self._output.op.inputs[-1])
         else:
             predictions = self._output
->>>>>>> 20fe4c77
             loss_ = loss_function(label_ph, self._output, from_logits=use_logits)
 
         # recent Tensorflow version does not allow a model with an output same as the input.
@@ -289,11 +273,7 @@
         x_preprocessed, _ = self._apply_preprocessing(x, y=None, fit=False)
 
         # Run predictions with batching
-<<<<<<< HEAD
-        preds = np.zeros((x_preprocessed.shape[0], self.nb_classes()), dtype=NUMPY_DTYPE)
-=======
         predictions = np.zeros((x_preprocessed.shape[0], self.nb_classes()), dtype=NUMPY_DTYPE)
->>>>>>> 20fe4c77
         for batch_index in range(int(np.ceil(x_preprocessed.shape[0] / float(batch_size)))):
             begin, end = batch_index * batch_size, min((batch_index + 1) * batch_size, x_preprocessed.shape[0])
             predictions[begin:end] = self._predictions([x_preprocessed[begin:end]])[0]
@@ -386,10 +366,7 @@
         :return: The output of `layer`, where the first dimension is the batch size corresponding to `x`.
         :rtype: `np.ndarray`
         """
-<<<<<<< HEAD
-=======
         # pylint: disable=E0401
->>>>>>> 20fe4c77
         if self.is_tensorflow:
             import tensorflow.keras.backend as k
         else:
@@ -432,12 +409,8 @@
 
         return activations
 
-<<<<<<< HEAD
-    def _init_class_grads(self, label=None):
-=======
     def _init_class_gradients(self, label=None):
         # pylint: disable=E0401
->>>>>>> 20fe4c77
         if self.is_tensorflow:
             import tensorflow.keras.backend as k
         else:
@@ -476,10 +449,7 @@
         :return: The hidden layers in the model, input and output layers excluded.
         :rtype: `list`
         """
-<<<<<<< HEAD
-=======
         # pylint: disable=E0401
->>>>>>> 20fe4c77
         if self.is_tensorflow:
             from tensorflow.keras.layers import InputLayer
         else:
@@ -497,10 +467,7 @@
         :param train: True to set the learning phase to training, False to set it to prediction.
         :type train: `bool`
         """
-<<<<<<< HEAD
-=======
         # pylint: disable=E0401
->>>>>>> 20fe4c77
         if self.is_tensorflow:
             import tensorflow.keras.backend as k
         else:
