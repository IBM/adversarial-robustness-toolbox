# MIT License
#
# Copyright (C) IBM Corporation 2018
#
# Permission is hereby granted, free of charge, to any person obtaining a copy of this software and associated
# documentation files (the "Software"), to deal in the Software without restriction, including without limitation the
# rights to use, copy, modify, merge, publish, distribute, sublicense, and/or sell copies of the Software, and to permit
# persons to whom the Software is furnished to do so, subject to the following conditions:
#
# The above copyright notice and this permission notice shall be included in all copies or substantial portions of the
# Software.
#
# THE SOFTWARE IS PROVIDED "AS IS", WITHOUT WARRANTY OF ANY KIND, EXPRESS OR IMPLIED, INCLUDING BUT NOT LIMITED TO THE
# WARRANTIES OF MERCHANTABILITY, FITNESS FOR A PARTICULAR PURPOSE AND NONINFRINGEMENT. IN NO EVENT SHALL THE
# AUTHORS OR COPYRIGHT HOLDERS BE LIABLE FOR ANY CLAIM, DAMAGES OR OTHER LIABILITY, WHETHER IN AN ACTION OF CONTRACT,
# TORT OR OTHERWISE, ARISING FROM, OUT OF OR IN CONNECTION WITH THE SOFTWARE OR THE USE OR OTHER DEALINGS IN THE
# SOFTWARE.
"""
This module implements methods performing poisoning detection based on activations clustering.

| Paper link: https://arxiv.org/abs/1811.03728
"""
from __future__ import absolute_import, division, print_function, unicode_literals

import logging
import os

import numpy as np

from art.poison_detection.clustering_analyzer import ClusteringAnalyzer
from art.poison_detection.ground_truth_evaluator import GroundTruthEvaluator
from art.poison_detection.poison_filtering_defence import PoisonFilteringDefence
from art.poison_detection.utils import segment_by_class
from art.visualization import create_sprite, save_image, plot_3d

logger = logging.getLogger(__name__)


class ActivationDefence(PoisonFilteringDefence):
    """
    Method from Chen et al., 2018 performing poisoning detection based on activations clustering.

    | Paper link: https://arxiv.org/abs/1811.03728
    """
    defence_params = ['nb_clusters', 'clustering_method', 'nb_dims', 'reduce', 'cluster_analysis']
    valid_clustering = ['KMeans']
    valid_reduce = ['PCA', 'FastICA', 'TSNE']
    valid_analysis = ['smaller', 'distance', 'relative-size', 'silhouette-scores']

    TOO_SMALL_ACTIVATIONS = 32  # Threshold used to print a warning when activations are not enough

    def __init__(self, classifier, x_train, y_train):
        """
        Create an :class:`.ActivationDefence` object with the provided classifier.

        :param classifier: Model evaluated for poison.
        :type classifier: :class:`.Classifier`
        :param x_train: dataset used to train the classifier.
        :type x_train: `np.ndarray`
        :param y_train: labels used to train the classifier.
        :type y_train: `np.ndarray`
        """
        super(ActivationDefence, self).__init__(classifier, x_train, y_train)
        kwargs = {'nb_clusters': 2, 'clustering_method': "KMeans", 'nb_dims': 10, 'reduce': 'PCA',
                  'cluster_analysis': "smaller"}
        self.set_params(**kwargs)
        self.activations_by_class = []
        self.clusters_by_class = []
        self.assigned_clean_by_class = []
        self.is_clean_by_class = []
        self.errors_by_class = []
        self.red_activations_by_class = []  # Activations reduced by class
        self.evaluator = GroundTruthEvaluator()
        self.is_clean_lst = []
        self.confidence_level = []
        self.poisonous_clusters = []

    def evaluate_defence(self, is_clean, **kwargs):
        """
        Returns confusion matrix.

        :param is_clean: Ground truth, where is_clean[i]=1 means that x_train[i] is clean and is_clean[i]=0 means
                         x_train[i] is poisonous.
        :type is_clean: :class `np.ndarray`
        :param kwargs: A dictionary of defence-specific parameters.
        :type kwargs: `dict`
        :return: JSON object with confusion matrix.
        :rtype: `jsonObject`
        """
        if is_clean is None or is_clean.size == 0:
            raise ValueError("is_clean was not provided while invoking evaluate_defence.")

        self.set_params(**kwargs)

        if not self.activations_by_class:
            activations = self._get_activations()
            self.activations_by_class = self._segment_by_class(activations, self.y_train)

        self.clusters_by_class, self.red_activations_by_class = self.cluster_activations()
        _, self.assigned_clean_by_class = self.analyze_clusters()

        # Now check ground truth:
        self.is_clean_by_class = self._segment_by_class(is_clean, self.y_train)
        self.errors_by_class, conf_matrix_json = self.evaluator.analyze_correctness(self.assigned_clean_by_class,
                                                                                    self.is_clean_by_class)
        return conf_matrix_json

    def detect_poison(self, **kwargs):
        """
        Returns poison detected and a report.

        :param kwargs: A dictionary of detection-specific parameters.
        :type kwargs: `dict`
        :return: (report, is_clean_lst):
                where a report is a dict object that contains information specified by the clustering analysis technique
                where is_clean is a list, where is_clean_lst[i]=1 means that x_train[i]
                there is clean and is_clean_lst[i]=0, means that x_train[i] was classified as poison.
        :rtype: `tuple`
        """
        self.set_params(**kwargs)

        if not self.activations_by_class:
            activations = self._get_activations()
            self.activations_by_class = self._segment_by_class(activations, self.y_train)
        self.clusters_by_class, self.red_activations_by_class = self.cluster_activations()
        report, self.assigned_clean_by_class = self.analyze_clusters()
        # Here, assigned_clean_by_class[i][j] is 1 if the jth datapoint in the ith class was
        # determined to be clean by activation cluster

        # Build an array that matches the original indexes of x_train
        n_train = len(self.x_train)
        indices_by_class = self._segment_by_class(np.arange(n_train), self.y_train)
        self.is_clean_lst = [0] * n_train

        for assigned_clean, indices_dp in zip(self.assigned_clean_by_class, indices_by_class):
            for assignment, index_dp in zip(assigned_clean, indices_dp):
                if assignment == 1:
                    self.is_clean_lst[index_dp] = 1

        return report, self.is_clean_lst

    def cluster_activations(self, **kwargs):
        """
        Clusters activations and returns cluster_by_class and red_activations_by_class, where cluster_by_class[i][j] is
        the cluster to which the j-th datapoint in the ith class belongs and the correspondent activations reduced by
        class red_activations_by_class[i][j].

        :param kwargs: A dictionary of cluster-specific parameters.
        :type kwargs: `dict`
        :return: Clusters per class and activations by class.
        :rtype: `tuple`
        """
        self.set_params(**kwargs)
        if not self.activations_by_class:
            activations = self._get_activations()
            self.activations_by_class = self._segment_by_class(activations, self.y_train)

        [self.clusters_by_class, self.red_activations_by_class] = cluster_activations(
            self.activations_by_class,
            nb_clusters=self.nb_clusters,
            nb_dims=self.nb_dims,
            reduce=self.reduce,
            clustering_method=self.clustering_method)

        return self.clusters_by_class, self.red_activations_by_class

    def analyze_clusters(self, **kwargs):
        """
        This function analyzes the clusters according to the provided method.

        :param kwargs: A dictionary of cluster-analysis-specific parameters.
        :type kwargs: `dict`
        :return: (report, assigned_clean_by_class), where the report is a dict object and assigned_clean_by_class
                 is an array of arrays that contains what data points where classified as clean.
        :rtype: `tuple(dict, np.ndarray)`
        """
        self.set_params(**kwargs)

        if not self.clusters_by_class:
            self.cluster_activations()

        analyzer = ClusteringAnalyzer()

        if self.cluster_analysis == 'smaller':
            self.assigned_clean_by_class, self.poisonous_clusters, report \
                = analyzer.analyze_by_size(self.clusters_by_class)
        elif self.cluster_analysis == 'relative-size':
            self.assigned_clean_by_class, self.poisonous_clusters, report \
                = analyzer.analyze_by_relative_size(self.clusters_by_class)
        elif self.cluster_analysis == 'distance':
            self.assigned_clean_by_class, self.poisonous_clusters, report \
                = analyzer.analyze_by_distance(self.clusters_by_class,
                                               separated_activations=self.red_activations_by_class)
        elif self.cluster_analysis == 'silhouette-scores':
            self.assigned_clean_by_class, self.poisonous_clusters, report \
                = analyzer.analyze_by_silhouette_score(self.clusters_by_class,
                                                       reduced_activations_by_class=self.red_activations_by_class)
        else:
            raise ValueError(
                "Unsupported cluster analysis technique " + self.cluster_analysis)

        # Add to the report current parameters used to run the defence and the analysis summary
        report = dict(list(report.items()) + list(self.get_params().items()))

        return report, self.assigned_clean_by_class

    @staticmethod
    def relabel_poison_ground_truth(classifier, x, y_fix, test_set_split=0.7, tolerable_backdoor=0.01,
                                    max_epochs=50, batch_epochs=10):
        """
        Revert poison attack by continue training the current classifier with `x`, `y_fix`. `test_set_split` determines
        the percentage in x that will be used as training set, while `1-test_set_split` determines how many data points
        to use for test set.

        :param classifier: Classifier to be fixed
        :type classifier: :class:`.Classifier`
        :param x: samples
        :type x: `np.ndarray`
        :param y_fix: true label of x_poison
        :type y_fix: `np.ndarray`
        :param test_set_split: this parameter determine how much data goes to the training set.
               Here `test_set_split*len(y_fix)` determines the number of data points in `x_train`
               and `(1-test_set_split) * len(y_fix)` the number of data points in `x_test`.
        :param tolerable_backdoor: Threshold that determines what is the maximum tolerable backdoor success rate.
        :type tolerable_backdoor: `float`
        :param max_epochs: Maximum number of epochs that the model will be trained
        :type max_epochs: `int`
        :param batch_epochs: Number of epochs to be trained before checking current state of model
        :type batch_epochs: `int`
        :return: (improve_factor, classifier)
        :rtype: `float`, `.Classifier`
        """
        # Split data into testing and training:
        n_train = int(len(x) * test_set_split)
        x_train, x_test = x[:n_train], x[n_train:]
        y_train, y_test = y_fix[:n_train], y_fix[n_train:]

        import time
        filename = 'original_classifier' + str(time.time()) + '.p'
        ActivationDefence._pickle_classifier(classifier, filename)

        # Now train using y_fix:
        improve_factor, _ = train_remove_backdoor(classifier, x_train, y_train, x_test, y_test,
                                                  tolerable_backdoor=tolerable_backdoor, max_epochs=max_epochs,
                                                  batch_epochs=batch_epochs)

        # Only update classifier if there was an improvement:
        if improve_factor < 0:
            classifier = ActivationDefence._unpickle_classifier(filename)
            return 0, classifier

        ActivationDefence._remove_pickle(filename)
        return improve_factor, classifier

    @staticmethod
    def relabel_poison_cross_validation(classifier, x, y_fix, n_splits=10, tolerable_backdoor=0.01,
                                        max_epochs=50, batch_epochs=10):
        """
        Revert poison attack by continue training the current classifier with `x`, `y_fix`. `n_splits` determines the
        number of cross validation splits.

        :param classifier: Classifier to be fixed
        :type classifier: :class:`.Classifier`
        :param x: Samples that were miss-labeled.
        :type x: `np.ndarray`
        :param y_fix: True label of `x`.
        :type y_fix: `np.ndarray`
        :param n_splits: Determines how many splits to use in cross validation (only used if `cross_validation=True`).
        :type n_splits: `int`
        :param tolerable_backdoor: Threshold that determines what is the maximum tolerable backdoor success rate.
        :type tolerable_backdoor: `float`
        :param max_epochs: Maximum number of epochs that the model will be trained.
        :type max_epochs: `int`
        :param batch_epochs: Number of epochs to be trained before checking current state of model.
        :type batch_epochs: `int`
        :return: (improve_factor, classifier)
        :rtype: `float`, `.Classifier`
        """
        # pylint: disable=E0001
        # Train using cross validation
        from sklearn.model_selection import KFold
        k_fold = KFold(n_splits=n_splits)
        KFold(n_splits=n_splits, random_state=None, shuffle=True)

        import time
        filename = 'original_classifier' + str(time.time()) + '.p'
        ActivationDefence._pickle_classifier(classifier, filename)
        curr_improvement = 0

        for _, (train_index, test_index) in enumerate(k_fold.split(x)):
            # Obtain partition:
            x_train, x_test = x[train_index], x[test_index]
            y_train, y_test = y_fix[train_index], y_fix[test_index]
            # Unpickle original model:
            curr_classifier = ActivationDefence._unpickle_classifier(filename)

            new_improvement, fixed_classifier = train_remove_backdoor(curr_classifier, x_train, y_train, x_test,
                                                                      y_test,
                                                                      tolerable_backdoor=tolerable_backdoor,
                                                                      max_epochs=max_epochs,
                                                                      batch_epochs=batch_epochs)
            if curr_improvement < new_improvement and new_improvement > 0:
                curr_improvement = new_improvement
                classifier = fixed_classifier
                logger.info('Selected as best model so far: %s', curr_improvement)

        ActivationDefence._remove_pickle(filename)
        return curr_improvement, classifier

    @staticmethod
    def _pickle_classifier(classifier, file_name):
        """
        Pickles the self.classifier and stores it using the provided file_name in folder `art.DATA_PATH`.

        :param classifier: Classifier to be pickled.
        :type classifier: :class:`.Classifier`
        :param file_name: Name of the file where the classifier will be pickled
        :return: None
        """
        import pickle
        from art import DATA_PATH
        full_path = os.path.join(DATA_PATH, file_name)
        folder = os.path.split(full_path)[0]
        if not os.path.exists(folder):
            os.makedirs(folder)

        with open(full_path, 'wb') as f_classifier:
            pickle.dump(classifier, f_classifier)

    @staticmethod
    def _unpickle_classifier(file_name):
        """
        Unpickles classifier using the filename provided. Function assumes that the pickle is in `art.DATA_PATH`.

        :param file_name:
        :return:
        """
        from art import DATA_PATH
        import pickle

        full_path = os.path.join(DATA_PATH, file_name)
        logger.info('Loading classifier from %s', full_path)
        with open(full_path, 'rb') as f_classifier:
            loaded_classifier = pickle.load(f_classifier)
            return loaded_classifier

    @staticmethod
    def _remove_pickle(file_name):
        """
        Erases the pickle with the provided file name

        :param file_name: File name without directory
        :return: None
        """
        from art import DATA_PATH
        full_path = os.path.join(DATA_PATH, file_name)
        os.remove(full_path)

    def visualize_clusters(self, x_raw, save=True, folder='.', **kwargs):
        """
        This function creates the sprite/mosaic visualization for clusters. When save=True,
        it also stores a sprite (mosaic) per cluster in DATA_PATH.

        :param x_raw: Images used to train the classifier (before pre-processing)
        :type x_raw: `np.darray`
        :param save: Boolean specifying if image should be saved
        :type  save: `bool`
        :param folder: Directory where the sprites will be saved inside DATA_PATH folder
        :type folder: `str`
        :param kwargs: a dictionary of cluster-analysis-specific parameters
        :type kwargs: `dict`
        :return: Array with sprite images sprites_by_class, where sprites_by_class[i][j] contains the
                                  sprite of class i cluster j.
        :rtype: `np.ndarray`
        """
        self.set_params(**kwargs)

        if not self.clusters_by_class:
            self.cluster_activations()

        x_raw_by_class = self._segment_by_class(x_raw, self.y_train)
        x_raw_by_cluster = [[[] for _ in range(self.nb_clusters)] for y in range(self.classifier.nb_classes())]

        # Get all data in x_raw in the right cluster
        for n_class, cluster in enumerate(self.clusters_by_class):
            for j, assigned_cluster in enumerate(cluster):
                x_raw_by_cluster[n_class][assigned_cluster].append(x_raw_by_class[n_class][j])

        # Now create sprites:
        sprites_by_class = [[[] for _ in range(self.nb_clusters)] for y in range(self.classifier.nb_classes())]
        for i, class_i in enumerate(x_raw_by_cluster):
            for j, images_cluster in enumerate(class_i):
                title = 'Class_' + str(i) + '_cluster_' + str(j) + '_clusterSize_' + str(len(images_cluster))
                f_name = title + '.png'
                f_name = os.path.join(folder, f_name)
                sprite = create_sprite(images_cluster)
                if save:
                    save_image(sprite, f_name)
                sprites_by_class[i][j] = sprite

        return sprites_by_class

    def plot_clusters(self, save=True, folder='.', **kwargs):
        """
        Creates a 3D-plot to visualize each cluster each cluster is assigned a different color in the plot. When
        save=True, it also stores the 3D-plot per cluster in DATA_PATH.

        :param save: Boolean specifying if image should be saved
        :type  save: `bool`
        :param folder: Directory where the sprites will be saved inside DATA_PATH folder
        :type folder: `str`
        :param kwargs: a dictionary of cluster-analysis-specific parameters
        :type kwargs: `dict`
        :return: None
        """
        self.set_params(**kwargs)

        if not self.clusters_by_class:
            self.cluster_activations()

        # Get activations reduced to 3-components:
        separated_reduced_activations = []
        for activation in self.activations_by_class:
            reduced_activations = reduce_dimensionality(activation, nb_dims=3)
            separated_reduced_activations.append(reduced_activations)

        # For each class generate a plot:
        for class_id, (labels, coordinates) in enumerate(zip(self.clusters_by_class, separated_reduced_activations)):
            f_name = ''
            if save:
                f_name = os.path.join(folder, 'plot_class_' + str(class_id) + '.png')
            plot_3d(coordinates, labels, save=save, f_name=f_name)

    def set_params(self, **kwargs):
        """
        Take in a dictionary of parameters and applies defence-specific checks before saving them as attributes.
        If a parameter is not provided, it takes its default value.

        :param nb_clusters: Number of clusters to be produced. Should be greater than 2.
        :type nb_clusters: `int`
        :param clustering_method: Clustering method to use
        :type clustering_method: `str`
        :param nb_dims: Number of dimensions to project on
        :type nb_dims: `int`
        :param reduce: Reduction technique
        :type reduce: `str`
        :param cluster_analysis: Method to analyze the clusters
        :type cluster_analysis: `str`
        """
        # Save defence-specific parameters
        super(ActivationDefence, self).set_params(**kwargs)

        if self.nb_clusters <= 1:
            raise ValueError(
                "Wrong number of clusters, should be greater or equal to 2. Provided: " + str(self.nb_clusters))
        if self.nb_dims <= 0:
            raise ValueError("Wrong number of dimensions ")
        if self.clustering_method not in self.valid_clustering:
            raise ValueError("Unsupported clustering method: " + self.clustering_method)
        if self.reduce not in self.valid_reduce:
            raise ValueError("Unsupported reduction method: " + self.reduce)
        if self.cluster_analysis not in self.valid_analysis:
            raise ValueError("Unsupported method for cluster analysis method: " + self.cluster_analysis)

        return True

    def _get_activations(self):
        """
        Find activations from :class:`.Classifier`.
        """
        logger.info('Getting activations')

        nb_layers = len(self.classifier.layer_names)
        activations = self.classifier.get_activations(self.x_train, layer=nb_layers - 1)

        # wrong way to get activations activations = self.classifier.predict(self.x_train)
        nodes_last_layer = np.shape(activations)[1]

        if nodes_last_layer <= self.TOO_SMALL_ACTIVATIONS:
            logger.warning("Number of activations in last hidden layer is too small. Method may not work properly. "
                           "Size: %s", str(nodes_last_layer))
        return activations

    def _segment_by_class(self, data, features):
        """
        Returns segmented data according to specified features.

        :param data: to be segmented
        :type data: `np.ndarray`
        :param features: features used to segment data, e.g., segment according to predicted label or to `y_train`
        :type features: `np.ndarray`
        :return: segmented data according to specified features.
        :rtype: `list`
        """
<<<<<<< HEAD
        return segment_by_class(data, features, self.classifier.nb_classes)
=======
        n_classes = self.classifier.nb_classes()
        by_class = [[] for _ in range(n_classes)]
        for indx, feature in enumerate(features):
            if n_classes > 2:
                assigned = np.argmax(feature)
            else:
                assigned = int(feature)
            by_class[assigned].append(data[indx])

        return [np.asarray(i) for i in by_class]
>>>>>>> eeb5d0db


def measure_misclassification(classifier, x_test, y_test):
    """
    Computes 1-accuracy given x_test and y_test

    :param classifier: art.classifier to be used for predictions
    :param x_test: test set
    :type x_test: `np.darray`
    :param y_test: labels test set
    :type y_test: `np.darray`
    :return: 1-accuracy
    :rtype `float`
    """
    predictions = np.argmax(classifier.predict(x_test), axis=1)
    return 1 - np.sum(predictions == np.argmax(y_test, axis=1)) / y_test.shape[0]


def train_remove_backdoor(classifier, x_train, y_train, x_test, y_test, tolerable_backdoor,
                          max_epochs, batch_epochs):
    """
    Trains the provider classifier until the tolerance or number of maximum epochs are reached.

    :param classifier: art.classifier to be used for predictions
    :type classifier: `art.classifier`
    :param x_train: training set
    :type x_train: `np.darray`
    :param y_train: labels used for training
    :type y_train: `np.darray`
    :param x_test: samples in test set
    :type x_test: `np.darray`
    :param y_test: labels in test set
    :type y_train: `np.darray`
    :param tolerable_backdoor: Parameter that determines how many missclassifications are acceptable.
    :type tolerable_backdoor: `float`
    :param max_epochs: maximum number of epochs to be run
    :type max_epochs: `int`
    :param batch_epochs: groups of epochs that will be run together before checking for termination
    :type batch_epochs: `int`
    :return: (improve_factor, classifier)
    :rtype `tuple`
    """
    # Measure poison success in current model:
    initial_missed = measure_misclassification(classifier, x_test, y_test)

    curr_epochs = 0
    curr_missed = 1
    while curr_epochs < max_epochs and curr_missed > tolerable_backdoor:
        classifier.fit(x_train, y_train, nb_epochs=batch_epochs)
        curr_epochs += batch_epochs
        curr_missed = measure_misclassification(classifier, x_test, y_test)
        logger.info('Current epoch: %s', curr_epochs)
        logger.info('Misclassifications: %s', curr_missed)

    improve_factor = initial_missed - curr_missed
    return improve_factor, classifier


def cluster_activations(separated_activations, nb_clusters=2, nb_dims=10, reduce='FastICA', clustering_method='KMeans'):
    """
    Clusters activations and returns two arrays.
    1) separated_clusters: where separated_clusters[i] is a 1D array indicating which cluster each datapoint
    in the class has been assigned
    2) separated_reduced_activations: activations with dimensionality reduced using the specified reduce method

    :param separated_activations: list where separated_activations[i] is a np matrix for the ith class where
    each row corresponds to activations for a given data point
    :type separated_activations: `list`
    :param nb_clusters: number of clusters (defaults to 2 for poison/clean)
    :type nb_clusters: `int`
    :param nb_dims: number of dimensions to reduce activation to via PCA
    :type nb_dims: `int`
    :param reduce: Method to perform dimensionality reduction, default is FastICA
    :type reduce: `str`
    :param clustering_method: Clustering method to use, default is KMeans
    :type clustering_method: `str`
    :return: separated_clusters, separated_reduced_activations
    :rtype: `tuple`
    """
    # pylint: disable=E0001
    from sklearn.cluster import KMeans

    separated_clusters = []
    separated_reduced_activations = []

    if clustering_method == 'KMeans':
        clusterer = KMeans(n_clusters=nb_clusters)
    else:
        raise ValueError(clustering_method + " clustering method not supported.")

    for activation in separated_activations:
        # Apply dimensionality reduction
        nb_activations = np.shape(activation)[1]
        if nb_activations > nb_dims:
            reduced_activations = reduce_dimensionality(activation, nb_dims=nb_dims, reduce=reduce)
        else:
            logger.info("Dimensionality of activations = %i less than nb_dims = %i. Not applying dimensionality "
                        "reduction.", nb_activations, nb_dims)
            reduced_activations = activation
        separated_reduced_activations.append(reduced_activations)

        # Get cluster assignments
        clusters = clusterer.fit_predict(reduced_activations)
        separated_clusters.append(clusters)

    return separated_clusters, separated_reduced_activations


def reduce_dimensionality(activations, nb_dims=10, reduce='FastICA'):
    """
    Reduces dimensionality of the activations provided using the specified number of dimensions and reduction technique.

    :param activations: Activations to be reduced
    :type activations: `numpy.ndarray`
    :param nb_dims: number of dimensions to reduce activation to via PCA
    :type nb_dims: `int`
    :param reduce: Method to perform dimensionality reduction, default is FastICA
    :type reduce: `str`
    :return: array with the activations reduced
    :rtype: `numpy.ndarray`
    """
    # pylint: disable=E0001
    from sklearn.decomposition import FastICA, PCA
    if reduce == 'FastICA':
        projector = FastICA(n_components=nb_dims, max_iter=1000, tol=0.005)
    elif reduce == 'PCA':
        projector = PCA(n_components=nb_dims)
    else:
        raise ValueError(reduce + " dimensionality reduction method not supported.")

    reduced_activations = projector.fit_transform(activations)
    return reduced_activations<|MERGE_RESOLUTION|>--- conflicted
+++ resolved
@@ -492,9 +492,6 @@
         :return: segmented data according to specified features.
         :rtype: `list`
         """
-<<<<<<< HEAD
-        return segment_by_class(data, features, self.classifier.nb_classes)
-=======
         n_classes = self.classifier.nb_classes()
         by_class = [[] for _ in range(n_classes)]
         for indx, feature in enumerate(features):
@@ -505,7 +502,6 @@
             by_class[assigned].append(data[indx])
 
         return [np.asarray(i) for i in by_class]
->>>>>>> eeb5d0db
 
 
 def measure_misclassification(classifier, x_test, y_test):
