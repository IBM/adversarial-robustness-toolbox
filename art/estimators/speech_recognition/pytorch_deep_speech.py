# MIT License
#
# Copyright (C) The Adversarial Robustness Toolbox (ART) Authors 2020
#
# Permission is hereby granted, free of charge, to any person obtaining a copy of this software and associated
# documentation files (the "Software"), to deal in the Software without restriction, including without limitation the
# rights to use, copy, modify, merge, publish, distribute, sublicense, and/or sell copies of the Software, and to permit
# persons to whom the Software is furnished to do so, subject to the following conditions:
#
# The above copyright notice and this permission notice shall be included in all copies or substantial portions of the
# Software.
#
# THE SOFTWARE IS PROVIDED "AS IS", WITHOUT WARRANTY OF ANY KIND, EXPRESS OR IMPLIED, INCLUDING BUT NOT LIMITED TO THE
# WARRANTIES OF MERCHANTABILITY, FITNESS FOR A PARTICULAR PURPOSE AND NONINFRINGEMENT. IN NO EVENT SHALL THE
# AUTHORS OR COPYRIGHT HOLDERS BE LIABLE FOR ANY CLAIM, DAMAGES OR OTHER LIABILITY, WHETHER IN AN ACTION OF CONTRACT,
# TORT OR OTHERWISE, ARISING FROM, OUT OF OR IN CONNECTION WITH THE SOFTWARE OR THE USE OR OTHER DEALINGS IN THE
# SOFTWARE.
"""
This module implements the task specific estimator for DeepSpeech, an end-to-end speech recognition in English and
Mandarin in PyTorch.

| Paper link: https://arxiv.org/abs/1512.02595
"""
import logging
from typing import TYPE_CHECKING, List, Optional, Tuple, Union

import numpy as np

from art import config
from art.estimators.pytorch import PyTorchEstimator
from art.estimators.speech_recognition.speech_recognizer import BaseSpeechRecognizer
from art.estimators.speech_recognition.speech_recognizer import PytorchSpeechRecognizerMixin
from art.utils import get_file

if TYPE_CHECKING:
    # pylint: disable=C0412
    import torch
    from deepspeech_pytorch.model import DeepSpeech

    from art.defences.postprocessor.postprocessor import Postprocessor
    from art.defences.preprocessor.preprocessor import Preprocessor
    from art.utils import CLIP_VALUES_TYPE, PREPROCESSING_TYPE

logger = logging.getLogger(__name__)


class PyTorchDeepSpeech(PytorchSpeechRecognizerMixin, BaseSpeechRecognizer, PyTorchEstimator):
    """
    This class implements a model-specific automatic speech recognizer using the end-to-end speech recognizer
    DeepSpeech and PyTorch.

    | Paper link: https://arxiv.org/abs/1512.02595
    """

    estimator_params = PyTorchEstimator.estimator_params + ["optimizer", "use_amp", "opt_level", "lm_config", "verbose"]

    def __init__(
        self,
        model: Optional["DeepSpeech"] = None,
        pretrained_model: Optional[str] = None,
        filename: Optional[str] = None,
        url: Optional[str] = None,
        use_half: bool = False,
        optimizer: Optional["torch.optim.Optimizer"] = None,  # type: ignore
        use_amp: bool = False,
        opt_level: str = "O1",
        decoder_type: str = "greedy",
        lm_path: str = "",
        top_paths: int = 1,
        alpha: float = 0.0,
        beta: float = 0.0,
        cutoff_top_n: int = 40,
        cutoff_prob: float = 1.0,
        beam_width: int = 10,
        lm_workers: int = 4,
        clip_values: Optional["CLIP_VALUES_TYPE"] = None,
        preprocessing_defences: Union["Preprocessor", List["Preprocessor"], None] = None,
        postprocessing_defences: Union["Postprocessor", List["Postprocessor"], None] = None,
        preprocessing: "PREPROCESSING_TYPE" = None,
        device_type: str = "gpu",
        verbose: bool = True,
    ):
        """
        Initialization of an instance PyTorchDeepSpeech.

        :param model: DeepSpeech model.
        :param pretrained_model: The choice of pretrained model if a pretrained model is required. Currently this
                                 estimator supports 3 different pretrained models consisting of `an4`, `librispeech`
                                 and `tedlium`.
        :param filename: Name of the file.
        :param url: Download URL.
        :param use_half: Whether to use FP16 for pretrained model.
        :param optimizer: The optimizer used to train the estimator.
        :param use_amp: Whether to use the automatic mixed precision tool to enable mixed precision training or
                        gradient computation, e.g. with loss gradient computation. When set to True, this option is
                        only triggered if there are GPUs available.
        :param opt_level: Specify a pure or mixed precision optimization level. Used when use_amp is True. Accepted
                          values are `O0`, `O1`, `O2`, and `O3`.
        :param decoder_type: Decoder type. Either `greedy` or `beam`. This parameter is only used when users want
                             transcription outputs.
        :param lm_path: Path to an (optional) kenlm language model for use with beam search. This parameter is only
                        used when users want transcription outputs.
        :param top_paths: Number of beams to be returned. This parameter is only used when users want transcription
                          outputs.
        :param alpha: The weight used for the language model. This parameter is only used when users want transcription
                      outputs.
        :param beta: Language model word bonus (all words). This parameter is only used when users want transcription
                     outputs.
        :param cutoff_top_n: Cutoff_top_n characters with highest probs in vocabulary will be used in beam search. This
                             parameter is only used when users want transcription outputs.
        :param cutoff_prob: Cutoff probability in pruning. This parameter is only used when users want transcription
                            outputs.
        :param beam_width: The width of beam to be used. This parameter is only used when users want transcription
                           outputs.
        :param lm_workers: Number of language model processes to use. This parameter is only used when users want
                           transcription outputs.
        :param clip_values: Tuple of the form `(min, max)` of floats or `np.ndarray` representing the minimum and
               maximum values allowed for features. If floats are provided, these will be used as the range of all
               features. If arrays are provided, each value will be considered the bound for a feature, thus
               the shape of clip values needs to match the total number of features.
        :param preprocessing_defences: Preprocessing defence(s) to be applied by the estimator.
        :param postprocessing_defences: Postprocessing defence(s) to be applied by the estimator.
        :param preprocessing: Tuple of the form `(subtrahend, divisor)` of floats or `np.ndarray` of values to be
               used for data preprocessing. The first value will be subtracted from the input. The input will then
               be divided by the second one.
        :param device_type: Type of device to be used for model and tensors, if `cpu` run on CPU, if `gpu` run on GPU
                            if available otherwise run on CPU.
        """
        import torch  # lgtm [py/repeated-import]
        from deepspeech_pytorch.configs.inference_config import LMConfig
        from deepspeech_pytorch.enums import DecoderType
        from deepspeech_pytorch.utils import load_decoder, load_model

        # Super initialization
        super().__init__(
            model=None,
            clip_values=clip_values,
            channels_first=None,
            preprocessing_defences=preprocessing_defences,
            postprocessing_defences=postprocessing_defences,
            preprocessing=preprocessing,
        )

        self.verbose = verbose

        # Check clip values
        if self.clip_values is not None:
            if not np.all(self.clip_values[0] == -1):
                raise ValueError("This estimator requires normalized input audios with clip_vales=(-1, 1).")
            if not np.all(self.clip_values[1] == 1):
                raise ValueError("This estimator requires normalized input audios with clip_vales=(-1, 1).")

        # Check postprocessing defences
        if self.postprocessing_defences is not None:
            raise ValueError("This estimator does not support `postprocessing_defences`.")

        # Set cpu/gpu device
        self._device: torch.device
        if device_type == "cpu" or not torch.cuda.is_available():
            self._device = torch.device("cpu")
        else:
            cuda_idx = torch.cuda.current_device()
            self._device = torch.device("cuda:{}".format(cuda_idx))

        self._input_shape = None

        # Load model
        if model is None:
            if pretrained_model == "an4":
                filename, url = (
                    "an4_pretrained_v2.pth",
                    "https://github.com/SeanNaren/deepspeech.pytorch/releases/download/v2.0/an4_pretrained_v2.pth",
                )

            elif pretrained_model == "librispeech":
                filename, url = (
                    "librispeech_pretrained_v2.pth",
                    "https://github.com/SeanNaren/deepspeech.pytorch/releases/download/v2.0/"
                    "librispeech_pretrained_v2.pth",
                )

            elif pretrained_model == "tedlium":
                filename, url = (
                    "ted_pretrained_v2.pth",
                    "https://github.com/SeanNaren/deepspeech.pytorch/releases/download/v2.0/ted_pretrained_v2.pth",
                )

            elif pretrained_model is None:
                # If model is None and no pretrained model is selected, then we need to have parameters filename and
                # url to download, extract and load the automatic speech recognition model
                if filename is None or url is None:
                    filename, url = (
                        "librispeech_pretrained_v2.pth",
                        "https://github.com/SeanNaren/deepspeech.pytorch/releases/download/v2.0/"
                        "librispeech_pretrained_v2.pth",
                    )

            else:
                raise ValueError("The input pretrained model %s is not supported." % pretrained_model)

            # Download model
            model_path = get_file(
                filename=filename, path=config.ART_DATA_PATH, url=url, extract=False, verbose=self.verbose
            )

            # Then load model
            self._model = load_model(device=self._device, model_path=model_path, use_half=use_half)

        else:
            self._model = model

            # Push model to the corresponding device
            self._model.to(self._device)

        # Save first version of the optimizer
        self._optimizer = optimizer
        self._use_amp = use_amp
        self._opt_level = opt_level

        # Now create a decoder
        # Create the language model config first
        lm_config = LMConfig()

        # Then setup the config
        if decoder_type == "greedy":
            lm_config.decoder_type = DecoderType.greedy
        elif decoder_type == "beam":
            lm_config.decoder_type = DecoderType.beam
        else:
            raise ValueError("Decoder type %s currently not supported." % decoder_type)

        lm_config.lm_path = lm_path
        lm_config.top_paths = top_paths
        lm_config.alpha = alpha
        lm_config.beta = beta
        lm_config.cutoff_top_n = cutoff_top_n
        lm_config.cutoff_prob = cutoff_prob
        lm_config.beam_width = beam_width
        lm_config.lm_workers = lm_workers
        self.lm_config = lm_config

        # Create the decoder with the lm config
        self.decoder = load_decoder(labels=self._model.labels, cfg=lm_config)

        # Setup for AMP use
        if self._use_amp:
            from apex import amp  # pylint: disable=E0611

            if self._optimizer is None:
                logger.warning(
                    "An optimizer is needed to use the automatic mixed precision tool, but none for provided. "
                    "A default optimizer is used."
                )

                # Create the optimizers
                parameters = self._model.parameters()
                self._optimizer = torch.optim.SGD(parameters, lr=0.01)

            if self._device.type == "cpu":
                enabled = False
            else:
                enabled = True

            self._model, self._optimizer = amp.initialize(
                models=self._model,
                optimizers=self._optimizer,
                enabled=enabled,
                opt_level=opt_level,
                loss_scale=1.0,
            )

    def predict(
        self, x: np.ndarray, batch_size: int = 128, **kwargs
    ) -> Union[Tuple[np.ndarray, np.ndarray], np.ndarray]:
        """
        Perform prediction for a batch of inputs.

        :param x: Samples of shape (nb_samples, seq_length). Note that, it is allowable that sequences in the batch
                  could have different lengths. A possible example of `x` could be:
                  `x = np.array([np.array([0.1, 0.2, 0.1, 0.4]), np.array([0.3, 0.1])])`.
        :param batch_size: Batch size.
        :param transcription_output: Indicate whether the function will produce probability or transcription as
                                     prediction output. If transcription_output is not available, then probability
                                     output is returned. Default: True
        :return: Predicted probability (if transcription_output False) or transcription (default, if
                 transcription_output is True):
                 - Probability return is a tuple of (probs, sizes), where `probs` is the probability of characters of
                 shape (nb_samples, seq_length, nb_classes) and `sizes` is the real sequence length of shape
                 (nb_samples,).
                 - Transcription return is a numpy array of characters. A possible example of a transcription return
                 is `np.array(['SIXTY ONE', 'HELLO'])`.
        """
        import torch  # lgtm [py/repeated-import]

        x_in = np.empty(len(x), dtype=object)
        x_in[:] = list(x)

        # Put the model in the eval mode
        self._model.eval()

        # Apply preprocessing
        x_preprocessed, _ = self._apply_preprocessing(x_in, y=None, fit=False)

        # Transform x into the model input space
        inputs, _, input_rates, _, batch_idx = self._transform_model_input(x=x_preprocessed)

        # Compute real input sizes
        input_sizes = input_rates.mul_(inputs.size()[-1]).int()

        # Run prediction with batch processing
        results = []
        result_output_sizes = np.zeros(x_preprocessed.shape[0], dtype=np.int)
        num_batch = int(np.ceil(len(x_preprocessed) / float(batch_size)))

        for m in range(num_batch):
            # Batch indexes
            begin, end = (
                m * batch_size,
                min((m + 1) * batch_size, x_preprocessed.shape[0]),
            )

            # Call to DeepSpeech model for prediction
            with torch.no_grad():
                outputs, output_sizes = self._model(
                    inputs[begin:end].to(self._device), input_sizes[begin:end].to(self._device)
                )

            results.append(outputs)
            result_output_sizes[begin:end] = output_sizes.detach().cpu().numpy()

        # Aggregate results
        result_outputs = np.zeros(
            shape=(x_preprocessed.shape[0], result_output_sizes.max(), results[0].shape[-1]),
            dtype=config.ART_NUMPY_DTYPE,
        )

        for m in range(num_batch):
            # Batch indexes
            begin, end = (
                m * batch_size,
                min((m + 1) * batch_size, x_preprocessed.shape[0]),
            )

            # Overwrite results
            result_outputs[begin:end, : results[m].shape[1], : results[m].shape[-1]] = results[m].cpu().numpy()

        # Rearrange to the original order
        result_output_sizes_ = result_output_sizes.copy()
        result_outputs_ = result_outputs.copy()
        result_output_sizes[batch_idx] = result_output_sizes_
        result_outputs[batch_idx] = result_outputs_

        # Check if users want transcription outputs
        transcription_output = kwargs.get("transcription_output", True)

        if transcription_output is False:
            return result_outputs, result_output_sizes

        # Now users want transcription outputs
        # Compute transcription
        decoded_output, _ = self.decoder.decode(
            torch.tensor(result_outputs, device=self._device), torch.tensor(result_output_sizes, device=self._device)
        )
        decoded_output = [do[0] for do in decoded_output]
        decoded_output = np.array(decoded_output)

        return decoded_output

    def loss_gradient(self, x: np.ndarray, y: np.ndarray, **kwargs) -> np.ndarray:
        """
        Compute the gradient of the loss function w.r.t. `x`.

        :param x: Samples of shape (nb_samples, seq_length). Note that, it is allowable that sequences in the batch
                  could have different lengths. A possible example of `x` could be:
                  `x = np.array([np.array([0.1, 0.2, 0.1, 0.4]), np.array([0.3, 0.1])])`.
        :param y: Target values of shape (nb_samples). Each sample in `y` is a string and it may possess different
                  lengths. A possible example of `y` could be: `y = np.array(['SIXTY ONE', 'HELLO'])`.
        :return: Loss gradients of the same shape as `x`.
        """
        from warpctc_pytorch import CTCLoss

        x_in = np.empty(len(x), dtype=object)
        x_in[:] = list(x)

        # Put the model in the training mode, otherwise CUDA can't backpropagate through the model.
        # However, model uses batch norm layers which need to be frozen
        self._model.train()
        self.set_batchnorm(train=False)

        # Apply preprocessing
        x_preprocessed, y_preprocessed = self._apply_preprocessing(x_in, y, fit=False)

        # Transform data into the model input space
        inputs, targets, input_rates, target_sizes, _ = self._transform_model_input(
            x=x_preprocessed, y=y_preprocessed, compute_gradient=True
        )

        # Compute real input sizes
        input_sizes = input_rates.mul_(inputs.size()[-1]).int()

        # Call to DeepSpeech model for prediction
        outputs, output_sizes = self._model(inputs.to(self._device), input_sizes.to(self._device))
        outputs = outputs.transpose(0, 1)
        float_outputs = outputs.float()

        # Loss function
        criterion = CTCLoss()
        loss = criterion(float_outputs, targets, output_sizes, target_sizes).to(self._device)
        loss = loss / inputs.size(0)

        # Compute gradients
        if self._use_amp:
            from apex import amp  # pylint: disable=E0611

            with amp.scale_loss(loss, self._optimizer) as scaled_loss:
                scaled_loss.backward()

        else:
            loss.backward()

        # Get results
        results_list = list()
        for i, _ in enumerate(x_preprocessed):
            results_list.append(x_preprocessed[i].grad.cpu().numpy().copy())

        results = np.array(results_list)

        if results.shape[0] == 1:
            results_ = np.empty(len(results), dtype=object)
            results_[:] = list(results)
            results = results_

        results = self._apply_preprocessing_gradient(x_in, results)

        if x.dtype != np.object:
            results = np.array([i for i in results], dtype=x.dtype)  # pylint: disable=R1721
            assert results.shape == x.shape and results.dtype == x.dtype

        # Unfreeze batch norm layers again
        self.set_batchnorm(train=True)
        return results

    def fit(self, x: np.ndarray, y: np.ndarray, batch_size: int = 128, nb_epochs: int = 10, **kwargs) -> None:
        """
        Fit the estimator on the training set `(x, y)`.

        :param x: Samples of shape (nb_samples, seq_length). Note that, it is allowable that sequences in the batch
                  could have different lengths. A possible example of `x` could be:
                  `x = np.array([np.array([0.1, 0.2, 0.1, 0.4]), np.array([0.3, 0.1])])`.
        :param y: Target values of shape (nb_samples). Each sample in `y` is a string and it may possess different
                  lengths. A possible example of `y` could be: `y = np.array(['SIXTY ONE', 'HELLO'])`.
        :param batch_size: Size of batches.
        :param nb_epochs: Number of epochs to use for training.
        :param kwargs: Dictionary of framework-specific arguments. This parameter is not currently supported for PyTorch
               and providing it takes no effect.
        """
        import random

        from warpctc_pytorch import CTCLoss

        x_in = np.empty(len(x), dtype=object)
        x_in[:] = list(x)

        # Put the model in the training mode
        self._model.train()

        if self._optimizer is None:
            raise ValueError("An optimizer is required to train the model, but none was provided.")

        # Apply preprocessing
        x_preprocessed, y_preprocessed = self._apply_preprocessing(x_in, y, fit=True)

        # Train with batch processing
        num_batch = int(np.ceil(len(x_preprocessed) / float(batch_size)))
        ind = np.arange(len(x_preprocessed))

        # Loss function
        criterion = CTCLoss()

        # Start training
        for _ in range(nb_epochs):
            # Shuffle the examples
            random.shuffle(ind)

            # Train for one epoch
            for m in range(num_batch):
                # Batch indexes
                begin, end = (
                    m * batch_size,
                    min((m + 1) * batch_size, x_preprocessed.shape[0]),
                )

                # Extract random batch
                i_batch = np.empty(len(x_preprocessed[ind[begin:end]]), dtype=object)
                i_batch[:] = list(x_preprocessed[ind[begin:end]])
                o_batch = y_preprocessed[ind[begin:end]]

                # Transform data into the model input space
                inputs, targets, input_rates, target_sizes, _ = self._transform_model_input(
                    x=i_batch, y=o_batch, compute_gradient=False
                )

                # Compute real input sizes
                input_sizes = input_rates.mul_(inputs.size(-1)).int()

                # Zero the parameter gradients
                self._optimizer.zero_grad()

                # Call to DeepSpeech model for prediction
                outputs, output_sizes = self._model(inputs.to(self._device), input_sizes.to(self._device))
                outputs = outputs.transpose(0, 1)
                float_outputs = outputs.float()

                # Form the loss
                loss = criterion(float_outputs, targets, output_sizes, target_sizes).to(self._device)
                loss = loss / inputs.size(0)

                # Actual training
                if self._use_amp:
                    from apex import amp  # pylint: disable=E0611

                    with amp.scale_loss(loss, self._optimizer) as scaled_loss:
                        scaled_loss.backward()

                else:
                    loss.backward()

                self._optimizer.step()

    def compute_loss_and_decoded_output(
        self, masked_adv_input: "torch.Tensor", original_output: np.ndarray, **kwargs
    ) -> Tuple["torch.Tensor", np.ndarray]:
        """
        Compute loss function and decoded output.

        :param masked_adv_input: The perturbed inputs.
        :param original_output: Target values of shape (nb_samples). Each sample in `original_output` is a string and
                                it may possess different lengths. A possible example of `original_output` could be:
                                `original_output = np.array(['SIXTY ONE', 'HELLO'])`.
        :param real_lengths: Real lengths of original sequences.
        :return: The loss and the decoded output.
        """
        from warpctc_pytorch import CTCLoss

        # This estimator needs to have real lengths for loss computation
        real_lengths = kwargs.get("real_lengths")
        if real_lengths is None:
            raise ValueError(
                "The PyTorchDeepSpeech estimator needs information about the real lengths of input sequences to "
                "compute loss and decoded output."
            )

        # Transform data into the model input space
        inputs, targets, input_rates, target_sizes, batch_idx = self._preprocess_transform_model_input(
            x=masked_adv_input.to(self.device), y=original_output, real_lengths=real_lengths,
        )

        # Compute real input sizes
        input_sizes = input_rates.mul_(inputs.size()[-1]).int()

        # Call to DeepSpeech model for prediction
        outputs, output_sizes = self.model(inputs.to(self.device), input_sizes.to(self.device))
        outputs_ = outputs.transpose(0, 1)
        float_outputs = outputs_.float()

        # Loss function
        criterion = CTCLoss()
        loss = criterion(float_outputs, targets, output_sizes, target_sizes).to(self.device)
        loss = loss / inputs.size(0)

        # Compute transcription
        decoded_output, _ = self.decoder.decode(outputs, output_sizes)
        decoded_output = [do[0] for do in decoded_output]
        decoded_output = np.array(decoded_output)

        # Rearrange to the original order
        decoded_output_ = decoded_output.copy()
        decoded_output[batch_idx] = decoded_output_

        return loss, decoded_output

    def _preprocess_transform_model_input(
        self,
        x: "torch.Tensor",
        y: np.ndarray,
        real_lengths: np.ndarray,
    ) -> Tuple["torch.Tensor", "torch.Tensor", "torch.Tensor", "torch.Tensor", List]:
        """
        Apply preprocessing and then transform the user input space into the model input space. This function is used
        by the ASR attack to attack into the PyTorchDeepSpeech estimator whose defences are called with the
        `_apply_preprocessing` function.

        :param x: Samples of shape (nb_samples, seq_length).
        :param y: Target values of shape (nb_samples). Each sample in `y` is a string and it may possess different
                  lengths. A possible example of `y` could be: `y = np.array(['SIXTY ONE', 'HELLO'])`.
        :param real_lengths: Real lengths of original sequences.
        :return: A tuple of inputs and targets in the model space with the original index
                 `(inputs, targets, input_percentages, target_sizes, batch_idx)`, where:
                 - inputs: model inputs of shape (nb_samples, nb_frequencies, seq_length).
                 - targets: ground truth targets of shape (sum over nb_samples of real seq_lengths).
                 - input_percentages: percentages of real inputs in inputs.
                 - target_sizes: list of real seq_lengths.
                 - batch_idx: original index of inputs.
        """
        import torch  # lgtm [py/repeated-import]

        # Apply preprocessing
        x_batch = []
        for i, _ in enumerate(x):
            preprocessed_x_i, _ = self._apply_preprocessing(x=x[i], y=None, no_grad=False)
            x_batch.append(preprocessed_x_i)

        x = torch.stack(x_batch)

        # Transform the input space
        inputs, targets, input_rates, target_sizes, batch_idx = self._transform_model_input(
            x=x,
            y=y,
            compute_gradient=False,
            tensor_input=True,
            real_lengths=real_lengths,
        )

        return inputs, targets, input_rates, target_sizes, batch_idx

    def _transform_model_input(
        self,
        x: Union[np.ndarray, "torch.Tensor"],
        y: Optional[np.ndarray] = None,
        compute_gradient: bool = False,
        tensor_input: bool = False,
        real_lengths: Optional[np.ndarray] = None,
    ) -> Tuple["torch.Tensor", "torch.Tensor", "torch.Tensor", "torch.Tensor", List]:
        """
        Transform the user input space into the model input space.

        :param x: Samples of shape (nb_samples, seq_length). Note that, it is allowable that sequences in the batch
                  could have different lengths. A possible example of `x` could be:
                  `x = np.ndarray([[0.1, 0.2, 0.1, 0.4], [0.3, 0.1]])`.
        :param y: Target values of shape (nb_samples). Each sample in `y` is a string and it may possess different
                  lengths. A possible example of `y` could be: `y = np.array(['SIXTY ONE', 'HELLO'])`.
        :param compute_gradient: Indicate whether to compute gradients for the input `x`.
        :param tensor_input: Indicate whether input is tensor.
        :param real_lengths: Real lengths of original sequences.
        :return: A tuple of inputs and targets in the model space with the original index
                 `(inputs, targets, input_percentages, target_sizes, batch_idx)`, where:
                 - inputs: model inputs of shape (nb_samples, nb_frequencies, seq_length).
                 - targets: ground truth targets of shape (sum over nb_samples of real seq_lengths).
                 - input_percentages: percentages of real inputs in inputs.
                 - target_sizes: list of real seq_lengths.
                 - batch_idx: original index of inputs.
        """
        import torch  # lgtm [py/repeated-import]
        import torchaudio
        from deepspeech_pytorch.loader.data_loader import _collate_fn

        # Get parameters needed for the transformation
        sample_rate, window_name, win_length, n_fft, hop_length = self.get_transformation_params()

<<<<<<< HEAD
        # Get window for the transformation
        if window_name == "hamming":
            window_fn = torch.hamming_window
        elif window_name == "hann":
            window_fn = torch.hann_window
        elif window_name == "blackman":
            window_fn = torch.blackman_window
        elif window_name == "bartlett":
            window_fn = torch.bartlett_window
=======
        if window == "hamming":
            window_fn = torch.hamming_window  # type: ignore
        elif window == "hann":
            window_fn = torch.hann_window  # type: ignore
        elif window == "blackman":
            window_fn = torch.blackman_window  # type: ignore
        elif window == "bartlett":
            window_fn = torch.bartlett_window  # type: ignore
>>>>>>> 43570985
        else:
            raise NotImplementedError("Spectrogram window %s not supported." % window_name)

        # Create a transformer to transform between the two spaces
        transformer = torchaudio.transforms.Spectrogram(
            n_fft=n_fft, hop_length=hop_length, win_length=win_length, window_fn=window_fn, power=None
        )
        transformer.to(self._device)

        # Create a label map
        label_map = {self._model.labels[i]: i for i in range(len(self._model.labels))}

        # We must process each sequence separately due to the diversity of their length
        batch = []
        for i, _ in enumerate(x):
            # First process the target
            if y is None:
                target = []
            else:
                target = list(filter(None, [label_map.get(letter) for letter in list(y[i])]))

            # Push the sequence to device
            if isinstance(x, np.ndarray) and not tensor_input:
                x[i] = x[i].astype(config.ART_NUMPY_DTYPE)
                x[i] = torch.tensor(x[i]).to(self._device)

            # Set gradient computation permission
            if compute_gradient:
                x[i].requires_grad = True

            # Transform the sequence into the frequency space
            if tensor_input and real_lengths is not None:
                transformed_input = transformer(x[i][: real_lengths[i]])
            else:
                transformed_input = transformer(x[i])

            spectrogram, _ = torchaudio.functional.magphase(transformed_input)
            spectrogram = torch.log1p(spectrogram)

            # Normalize data
            mean = spectrogram.mean()
            std = spectrogram.std()
            spectrogram = spectrogram - mean
            spectrogram = spectrogram / std

            # Then form the batch
            batch.append((spectrogram, target))

        # We must keep the order of the batch for later use as the following function will change its order
        batch_idx = sorted(range(len(batch)), key=lambda i: batch[i][0].size(1), reverse=True)

        # The collate function is important to convert input into model space
        inputs, targets, input_percentages, target_sizes = _collate_fn(batch)

        return inputs, targets, input_percentages, target_sizes, batch_idx

    def get_transformation_params(self) -> Tuple[int, str, int, int, int]:
        """
        Get parameters needed for audio transformation.

        :return: A tuple of (sample_rate, window_name, win_length, n_fft, hop_length)
                    - sample_rate: audio sampling rate.
                    - window_name: the type of window to create.
                    - win_length: the number of samples in the window.
                    - n_fft: FFT window size.
                    - hop_length: number audio of frames between STFT columns.
        """
        # These parameters are needed for audio transformation
        window_name = self.model.audio_conf.window.value
        sample_rate = self.model.audio_conf.sample_rate
        window_size = self.model.audio_conf.window_size
        window_stride = self.model.audio_conf.window_stride

        n_fft = int(sample_rate * window_size)
        hop_length = int(sample_rate * window_stride)
        win_length = n_fft

        return sample_rate, window_name, win_length, n_fft, hop_length

    def to_training_mode(self) -> None:
        """
        Put the estimator in the training mode.
        """
        self.model.train()

    def batch_norm(self, train: bool) -> None:
        """
        Set all batch normalization layers into train or eval mode.

        :param train: False for evaluation mode.
        """
        self.set_batchnorm(train=train)

    @property
    def input_shape(self) -> Tuple[int, ...]:
        """
        Return the shape of one input sample.

        :return: Shape of one input sample.
        """
        return self._input_shape  # type: ignore

    @property
    def model(self) -> "DeepSpeech":
        """
        Get current model.

        :return: Current model.
        """
        return self._model

    @property
    def device(self) -> "torch.device":
        """
        Get current used device.

        :return: Current used device.
        """
        return self._device

    @property
    def use_amp(self) -> bool:
        """
        Return a boolean indicating whether to use the automatic mixed precision tool.

        :return: Whether to use the automatic mixed precision tool.
        """
        return self._use_amp  # type: ignore

    @property
    def optimizer(self) -> "torch.optim.Optimizer":
        """
        Return the optimizer.

        :return: The optimizer.
        """
        return self._optimizer  # type: ignore

    @property
    def opt_level(self) -> str:
        """
        Return a string specifying a pure or mixed precision optimization level.

        :return: A string specifying a pure or mixed precision optimization level. Possible
                 values are `O0`, `O1`, `O2`, and `O3`.
        """
        return self._opt_level  # type: ignore

    def get_activations(
        self, x: np.ndarray, layer: Union[int, str], batch_size: int, framework: bool = False
    ) -> np.ndarray:
        raise NotImplementedError

    def compute_loss(self, x: np.ndarray, y: np.ndarray, **kwargs) -> np.ndarray:
        raise NotImplementedError<|MERGE_RESOLUTION|>--- conflicted
+++ resolved
@@ -657,26 +657,15 @@
         # Get parameters needed for the transformation
         sample_rate, window_name, win_length, n_fft, hop_length = self.get_transformation_params()
 
-<<<<<<< HEAD
         # Get window for the transformation
         if window_name == "hamming":
-            window_fn = torch.hamming_window
+            window_fn = torch.hamming_window  # type: ignore
         elif window_name == "hann":
-            window_fn = torch.hann_window
+            window_fn = torch.hann_window  # type: ignore
         elif window_name == "blackman":
-            window_fn = torch.blackman_window
+            window_fn = torch.blackman_window  # type: ignore
         elif window_name == "bartlett":
-            window_fn = torch.bartlett_window
-=======
-        if window == "hamming":
-            window_fn = torch.hamming_window  # type: ignore
-        elif window == "hann":
-            window_fn = torch.hann_window  # type: ignore
-        elif window == "blackman":
-            window_fn = torch.blackman_window  # type: ignore
-        elif window == "bartlett":
             window_fn = torch.bartlett_window  # type: ignore
->>>>>>> 43570985
         else:
             raise NotImplementedError("Spectrogram window %s not supported." % window_name)
 
