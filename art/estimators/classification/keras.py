# MIT License
#
# Copyright (C) The Adversarial Robustness Toolbox (ART) Authors 2020
#
# Permission is hereby granted, free of charge, to any person obtaining a copy of this software and associated
# documentation files (the "Software"), to deal in the Software without restriction, including without limitation the
# rights to use, copy, modify, merge, publish, distribute, sublicense, and/or sell copies of the Software, and to permit
# persons to whom the Software is furnished to do so, subject to the following conditions:
#
# The above copyright notice and this permission notice shall be included in all copies or substantial portions of the
# Software.
#
# THE SOFTWARE IS PROVIDED "AS IS", WITHOUT WARRANTY OF ANY KIND, EXPRESS OR IMPLIED, INCLUDING BUT NOT LIMITED TO THE
# WARRANTIES OF MERCHANTABILITY, FITNESS FOR A PARTICULAR PURPOSE AND NONINFRINGEMENT. IN NO EVENT SHALL THE
# AUTHORS OR COPYRIGHT HOLDERS BE LIABLE FOR ANY CLAIM, DAMAGES OR OTHER LIABILITY, WHETHER IN AN ACTION OF CONTRACT,
# TORT OR OTHERWISE, ARISING FROM, OUT OF OR IN CONNECTION WITH THE SOFTWARE OR THE USE OR OTHER DEALINGS IN THE
# SOFTWARE.
"""
This module implements the classifier `KerasClassifier` for Keras models.
"""
from __future__ import absolute_import, division, print_function, unicode_literals

import logging

import numpy as np
import six

from art.estimators.keras import KerasEstimator
from art.estimators.classification.classifier import ClassifierMixin, ClassGradientsMixin

logger = logging.getLogger(__name__)


class KerasClassifier(ClassGradientsMixin, ClassifierMixin, KerasEstimator):
    """
    Wrapper class for importing Keras models. The supported backends for Keras are TensorFlow and Theano.
    """

    def __init__(
        self,
        model,
        use_logits=False,
        channel_index=3,
        clip_values=None,
        preprocessing_defences=None,
        postprocessing_defences=None,
        preprocessing=(0, 1),
        input_layer=0,
        output_layer=0,
    ):
        """
        Create a `Classifier` instance from a Keras model. Assumes the `model` passed as argument is compiled.

        :param model: Keras model, neural network or other.
        :type model: `keras.models.Model`
        :param use_logits: True if the output of the model are logits; false for probabilities or any other type of
               outputs. Logits output should be favored when possible to ensure attack efficiency.
        :type use_logits: `bool`
        :param channel_index: Index of the axis in data containing the color channels or features.
        :type channel_index: `int`
        :param clip_values: Tuple of the form `(min, max)` of floats or `np.ndarray` representing the minimum and
               maximum values allowed for features. If floats are provided, these will be used as the range of all
               features. If arrays are provided, each value will be considered the bound for a feature, thus
               the shape of clip values needs to match the total number of features.
        :type clip_values: `tuple`
        :param preprocessing_defences: Preprocessing defence(s) to be applied by the classifier.
        :type preprocessing_defences: :class:`.Preprocessor` or `list(Preprocessor)` instances
        :param postprocessing_defences: Postprocessing defence(s) to be applied by the classifier.
        :type postprocessing_defences: :class:`.Postprocessor` or `list(Postprocessor)` instances
        :param preprocessing: Tuple of the form `(subtractor, divider)` of floats or `np.ndarray` of values to be
               used for data preprocessing. The first value will be subtracted from the input. The input will then
               be divided by the second one.
        :type preprocessing: `tuple`
        :param input_layer: The index of the layer to consider as input for models with multiple input layers. The layer
                            with this index will be considered for computing gradients. For models with only one input
                            layer this values is not required.
        :type input_layer: `int`
        :param output_layer: Which layer to consider as the output when the models has multiple output layers. The layer
                             with this index will be considered for computing gradients. For models with only one output
                             layer this values is not required.
        :type output_layer: `int`
        """
        super(KerasClassifier, self).__init__(
            clip_values=clip_values,
            preprocessing_defences=preprocessing_defences,
            postprocessing_defences=postprocessing_defences,
            preprocessing=preprocessing,
            channel_index=channel_index,
        )

        self._model = model
        self._input_layer = input_layer
        self._output_layer = output_layer

        if "<class 'tensorflow" in str(type(model)):
            self.is_tensorflow = True
        elif "<class 'keras" in str(type(model)):
            self.is_tensorflow = False
        else:
            raise TypeError("Type of model not recognized:" + str(type(model)))

        self._initialize_params(model, use_logits, input_layer, output_layer)

    def _initialize_params(self, model, use_logits, input_layer, output_layer):
        """
        Initialize most parameters of the classifier. This is a convenience function called by `__init__` and
        `__setstate__` to avoid code duplication.

        :param model: Keras model
        :type model: `keras.models.Model`
        :param use_logits: True if the output of the model are logits.
        :type use_logits: `bool`
        :param input_layer: Which layer to consider as the Input when the model has multiple input layers.
        :type input_layer: `int`
        :param output_layer: Which layer to consider as the Output when the model has multiple output layers.
        :type output_layer: `int`
        """
        # pylint: disable=E0401
        if self.is_tensorflow:
            import tensorflow as tf

            if tf.executing_eagerly():
                raise ValueError("TensorFlow is executing eagerly. Please disable eager execution.")
            import tensorflow.keras as keras
            import tensorflow.keras.backend as k
        else:
            import keras
            import keras.backend as k

        if hasattr(model, "inputs"):
            self._input_layer = input_layer
            self._input = model.inputs[input_layer]
        else:
            self._input = model.input
            self._input_layer = 0

        if hasattr(model, "outputs"):
            self._output = model.outputs[output_layer]
            self._output_layer = output_layer
        else:
            self._output = model.output
            self._output_layer = 0

        _, self._nb_classes = k.int_shape(self._output)
        self._input_shape = k.int_shape(self._input)[1:]
        logger.debug(
            "Inferred %i classes and %s as input shape for Keras classifier.", self.nb_classes, str(self.input_shape)
        )

        self._use_logits = use_logits

        # Get loss function
        if not hasattr(self._model, "loss"):
            logger.warning("Keras model has no loss set. Classifier tries to use `k.sparse_categorical_crossentropy`.")
            loss_function = k.sparse_categorical_crossentropy
        else:

            if isinstance(self._model.loss, six.string_types):
                loss_function = getattr(k, self._model.loss)

            elif "__name__" in dir(self._model.loss) and self._model.loss.__name__ in [
                "categorical_hinge",
                "categorical_crossentropy",
                "sparse_categorical_crossentropy",
                "binary_crossentropy",
                "kullback_leibler_divergence",
            ]:
                if self._model.loss.__name__ in ["categorical_hinge", "kullback_leibler_divergence"]:
                    loss_function = getattr(keras.losses, self._model.loss.__name__)
                else:
                    loss_function = getattr(keras.backend, self._model.loss.__name__)

            elif isinstance(
                self._model.loss,
                (
                    keras.losses.CategoricalHinge,
                    keras.losses.CategoricalCrossentropy,
                    keras.losses.SparseCategoricalCrossentropy,
                    keras.losses.BinaryCrossentropy,
                    keras.losses.KLDivergence,
                ),
            ):
                loss_function = self._model.loss
            else:
                loss_function = getattr(k, self._model.loss.__name__)

        # Check if loss function is an instance of loss function generator, the try is required because some of the
        # modules are not available in older Keras versions
        try:
            flag_is_instance = isinstance(
                loss_function,
                (
                    keras.losses.CategoricalHinge,
                    keras.losses.CategoricalCrossentropy,
                    keras.losses.BinaryCrossentropy,
                    keras.losses.KLDivergence,
                ),
            )
        except AttributeError:
            flag_is_instance = False

        # Check if the labels have to be reduced to index labels and create placeholder for labels
        if (
            "__name__" in dir(loss_function)
            and loss_function.__name__
            in ["categorical_hinge", "categorical_crossentropy", "binary_crossentropy", "kullback_leibler_divergence"]
        ) or (self.is_tensorflow and flag_is_instance):
            self._reduce_labels = False
            label_ph = k.placeholder(shape=self._output.shape)
        elif (
            "__name__" in dir(loss_function) and loss_function.__name__ in ["sparse_categorical_crossentropy"]
        ) or isinstance(loss_function, keras.losses.SparseCategoricalCrossentropy):
            self._reduce_labels = True
            label_ph = k.placeholder(shape=[None,])
        else:
            raise ValueError("Loss function not recognised.")

        # Define the loss using the loss function
        if "__name__" in dir(loss_function,) and loss_function.__name__ in [
            "categorical_crossentropy",
            "sparse_categorical_crossentropy",
            "binary_crossentropy",
        ]:
            loss_ = loss_function(label_ph, self._output, from_logits=self._use_logits)

        elif "__name__" in dir(loss_function) and loss_function.__name__ in [
            "categorical_hinge",
            "kullback_leibler_divergence",
        ]:
            loss_ = loss_function(label_ph, self._output)

        elif isinstance(
            loss_function,
            (
                keras.losses.CategoricalHinge,
                keras.losses.CategoricalCrossentropy,
                keras.losses.SparseCategoricalCrossentropy,
                keras.losses.KLDivergence,
                keras.losses.BinaryCrossentropy,
            ),
        ):
            loss_ = loss_function(label_ph, self._output)

        # Define loss gradients
        loss_gradients = k.gradients(loss_, self._input)

        if k.backend() == "tensorflow":
            loss_gradients = loss_gradients[0]
        elif k.backend() == "cntk":
            raise NotImplementedError("Only TensorFlow and Theano support is provided for Keras.")

        # Set loss, gradients and prediction functions
        self._predictions_op = self._output
        self._loss = loss_
        self._loss_gradients = k.function([self._input, label_ph], [loss_gradients])

        # Get the internal layer
        self._layer_names = self._get_layers()

    def loss_gradient(self, x, y, **kwargs):
        """
        Compute the gradient of the loss function w.r.t. `x`.

        :param x: Sample input with shape as expected by the model.
        :type x: `np.ndarray`
        :param y: Target values (class labels) one-hot-encoded of shape (nb_samples, nb_classes) or indices of shape
                  (nb_samples,).
        :type y: `np.ndarray`
        :return: Array of gradients of the same shape as `x`.
        :rtype: `np.ndarray`
        """
        # Check shape of `x` because of custom function for `_loss_gradients`
        if self._input_shape != x.shape[1:]:
            raise ValueError(
                "Error when checking x: expected x to have shape {} but got array with shape {}".format(
                    self._input_shape, x.shape[1:]
                )
            )

        # Apply preprocessing
        x_preprocessed, y_preprocessed = self._apply_preprocessing(x, y, fit=False)

        # Adjust the shape of y for loss functions that do not take labels in one-hot encoding
        if self._reduce_labels:
            y_preprocessed = np.argmax(y_preprocessed, axis=1)

        # Compute gradients
        gradients = self._loss_gradients([x_preprocessed, y_preprocessed])[0]
        gradients = self._apply_preprocessing_gradient(x, gradients)
        assert gradients.shape == x_preprocessed.shape

        return gradients

    def class_gradient(self, x, label=None, **kwargs):
        """
        Compute per-class derivatives w.r.t. `x`.

        :param x: Sample input with shape as expected by the model.
        :type x: `np.ndarray`
        :param label: Index of a specific per-class derivative. If an integer is provided, the gradient of that class
                      output is computed for all samples. If multiple values as provided, the first dimension should
                      match the batch size of `x`, and each value will be used as target for its corresponding sample in
                      `x`. If `None`, then gradients for all classes will be computed for each sample.
        :type label: `int` or `list`
        :return: Array of gradients of input features w.r.t. each class in the form
                 `(batch_size, nb_classes, input_shape)` when computing for all classes, otherwise shape becomes
                 `(batch_size, 1, input_shape)` when `label` parameter is specified.
        :rtype: `np.ndarray`
        """
        # Check value of label for computing gradients
        if not (
            label is None
            or (isinstance(label, (int, np.integer)) and label in range(self.nb_classes))
            or (
                isinstance(label, np.ndarray)
                and len(label.shape) == 1
                and (label < self.nb_classes).all()
                and label.shape[0] == x.shape[0]
            )
        ):
            raise ValueError("Label %s is out of range." % str(label))

        # Check shape of `x` because of custom function for `_loss_gradients`
        if self._input_shape != x.shape[1:]:
            raise ValueError(
                "Error when checking x: expected x to have shape {} but got array with shape {}".format(
                    self._input_shape, x.shape[1:]
                )
            )

        self._init_class_gradients(label=label)

        # Apply preprocessing
        x_preprocessed, _ = self._apply_preprocessing(x, y=None, fit=False)

        if label is None:
            # Compute the gradients w.r.t. all classes
            gradients = np.swapaxes(np.array(self._class_gradients([x_preprocessed])), 0, 1)

        elif isinstance(label, (int, np.integer)):
            # Compute the gradients only w.r.t. the provided label
            gradients = np.swapaxes(np.array(self._class_gradients_idx[label]([x_preprocessed])), 0, 1)
            assert gradients.shape == (x_preprocessed.shape[0], 1) + self.input_shape

        else:
            # For each sample, compute the gradients w.r.t. the indicated target class (possibly distinct)
            unique_label = list(np.unique(label))
            gradients = np.array([self._class_gradients_idx[l]([x_preprocessed]) for l in unique_label])
            gradients = np.swapaxes(np.squeeze(gradients, axis=1), 0, 1)
            lst = [unique_label.index(i) for i in label]
            gradients = np.expand_dims(gradients[np.arange(len(gradients)), lst], axis=1)

        gradients = self._apply_preprocessing_gradient(x, gradients)

        return gradients

    def predict(self, x, batch_size=128, **kwargs):
        """
        Perform prediction for a batch of inputs.

        :param x: Test set.
        :type x: `np.ndarray`
        :param batch_size: Size of batches.
        :type batch_size: `int`
        :return: Array of predictions of shape `(nb_inputs, nb_classes)`.
        :rtype: `np.ndarray`
        """
        from art.config import ART_NUMPY_DTYPE

        # Apply preprocessing
        x_preprocessed, _ = self._apply_preprocessing(x, y=None, fit=False)

        # Run predictions with batching
        predictions = np.zeros((x_preprocessed.shape[0], self.nb_classes), dtype=ART_NUMPY_DTYPE)
        for batch_index in range(int(np.ceil(x_preprocessed.shape[0] / float(batch_size)))):
            begin, end = batch_index * batch_size, min((batch_index + 1) * batch_size, x_preprocessed.shape[0])
            predictions[begin:end] = self._model.predict([x_preprocessed[begin:end]])

        # Apply postprocessing
        predictions = self._apply_postprocessing(preds=predictions, fit=False)

        return predictions

    def fit(self, x, y, batch_size=128, nb_epochs=20, **kwargs):
        """
        Fit the classifier on the training set `(x, y)`.

        :param x: Training data.
        :type x: `np.ndarray`
        :param y: Target values (class labels) one-hot-encoded of shape (nb_samples, nb_classes) or indices of shape
                  (nb_samples,).
        :type y: `np.ndarray`
        :param batch_size: Size of batches.
        :type batch_size: `int`
        :param nb_epochs: Number of epochs to use for training.
        :type nb_epochs: `int`
        :param kwargs: Dictionary of framework-specific arguments. These should be parameters supported by the
               `fit_generator` function in Keras and will be passed to this function as such. Including the number of
               epochs or the number of steps per epoch as part of this argument will result in as error.
        :type kwargs: `dict`
        :return: `None`
        """
        # Apply preprocessing
        x_preprocessed, y_preprocessed = self._apply_preprocessing(x, y, fit=True)

        # Adjust the shape of y for loss functions that do not take labels in one-hot encoding
        if self._reduce_labels:
            y_preprocessed = np.argmax(y_preprocessed, axis=1)

        gen = generator_fit(x_preprocessed, y_preprocessed, batch_size)
        steps_per_epoch = max(int(x_preprocessed.shape[0] / batch_size), 1)
        self._model.fit_generator(gen, steps_per_epoch=steps_per_epoch, epochs=nb_epochs, **kwargs)

    def fit_generator(self, generator, nb_epochs=20, **kwargs):
        """
        Fit the classifier using the generator that yields batches as specified.

        :param generator: Batch generator providing `(x, y)` for each epoch. If the generator can be used for native
                          training in Keras, it will.
        :type generator: :class:`.DataGenerator`
        :param nb_epochs: Number of epochs to use for training.
        :type nb_epochs: `int`
        :param kwargs: Dictionary of framework-specific arguments. These should be parameters supported by the
               `fit_generator` function in Keras and will be passed to this function as such. Including the number of
               epochs as part of this argument will result in as error.
        :type kwargs: `dict`
        :return: `None`
        """
        from art.data_generators import KerasDataGenerator

        # Try to use the generator as a Keras native generator, otherwise use it through the `DataGenerator` interface
        if (
            isinstance(generator, KerasDataGenerator)
            and (self.preprocessing_defences is None or self.preprocessing_defences == [])
            and self.preprocessing == (0, 1)
        ):
            try:
                self._model.fit_generator(generator.iterator, epochs=nb_epochs, **kwargs)
            except ValueError:
                logger.info("Unable to use data generator as Keras generator. Now treating as framework-independent.")
                super(KerasClassifier, self).fit_generator(generator, nb_epochs=nb_epochs, **kwargs)
        else:
            super(KerasClassifier, self).fit_generator(generator, nb_epochs=nb_epochs, **kwargs)

    @property
    def layer_names(self):
        """
        Return the hidden layers in the model, if applicable.

        :return: The hidden layers in the model, input and output layers excluded.
        :rtype: `list`

        .. warning:: `layer_names` tries to infer the internal structure of the model.
                     This feature comes with no guarantees on the correctness of the result.
                     The intended order of the layers tries to match their order in the model, but this is not
                     guaranteed either.
        """
        return self._layer_names

    def get_activations(self, x, layer, batch_size, intermediate=False):
        """
        Return the output of the specified layer for input `x`. `layer` is specified by layer index (between 0 and
        `nb_layers - 1`) or by name. The number of layers can be determined by counting the results returned by
        calling `layer_names`.

        :param x: Input for computing the activations.
        :type x: `np.ndarray`
        :param layer: Layer for computing the activations
        :type layer: `int` or `str`
        :param batch_size: Size of batches.
        :type batch_size: `int`
        :return: The output of `layer`, where the first dimension is the batch size corresponding to `x`.
        :rtype: `np.ndarray`
        """
        # pylint: disable=E0401
        if self.is_tensorflow:
            import tensorflow.keras.backend as k
        else:
            import keras.backend as k
        from art.config import ART_NUMPY_DTYPE

        if isinstance(layer, six.string_types):
            if layer not in self._layer_names:
                raise ValueError("Layer name %s is not part of the graph." % layer)
            layer_name = layer
        elif isinstance(layer, int):
            if layer < 0 or layer >= len(self._layer_names):
                raise ValueError(
                    "Layer index %d is outside of range (0 to %d included)." % (layer, len(self._layer_names) - 1)
                )
            layer_name = self._layer_names[layer]
        else:
            raise TypeError("Layer must be of type `str` or `int`.")

<<<<<<< HEAD
        keras_layer = self._model.get_layer(layer_name)
        num_inbound_nodes = len(getattr(keras_layer, '_inbound_nodes', []))
        if num_inbound_nodes > 1:
            layer_output = keras_layer.get_output_at(0)
        else:
            layer_output = self._model.get_layer(layer_name).output

        if intermediate:
            placeholder = k.placeholder(shape=x.shape)
            return placeholder, self._model.get_layer(layer_name)(placeholder)

        output_func = k.function([self._input], [layer_output])

=======
>>>>>>> b7325fbf
        if x.shape == self.input_shape:
            x_expanded = np.expand_dims(x, 0)
        else:
            x_expanded = x

        # Apply preprocessing
        x_preprocessed, _ = self._apply_preprocessing(x=x_expanded, y=None, fit=False)

        if not hasattr(self, "_activations_func"):
            self._activations_func = {}

        if layer_name not in self._activations_func:
            layer_output = self._model.get_layer(layer_name).output
            self._activations_func[layer_name] = k.function([self._input], [layer_output])

        # Determine shape of expected output and prepare array
        output_shape = self._activations_func[layer_name]([x_preprocessed[0][None, ...]])[0].shape
        activations = np.zeros((x_preprocessed.shape[0],) + output_shape[1:], dtype=ART_NUMPY_DTYPE)

        # Get activations with batching
        for batch_index in range(int(np.ceil(x_preprocessed.shape[0] / float(batch_size)))):
            begin, end = batch_index * batch_size, min((batch_index + 1) * batch_size, x_preprocessed.shape[0])
            activations[begin:end] = self._activations_func[layer_name]([x_preprocessed[begin:end]])[0]

        return activations

    def custom_gradient(self, nn_function, tensors, input_values):
        """
        Returns the gradient of the nn_function with respect to model input

        :param nn_function: an intermediate tensor representation of the function to differentiate
        :type nn_function: a Keras tensor
        :param tensors: the tensors or variables to differentiate with respect to
        :type tensors: `list`
        :param input_values: the inputs to evaluate the gradient
        :type input_values: `list`
        :return: the gradient of the function w.r.t vars
        :rtype: `np.ndarray`
        """
        import keras.backend as k

        grads = k.gradients(nn_function, tensors[0])[0]
        outputs = k.function(tensors, [grads])
        return outputs(input_values)

    def get_input_layer(self):
        return self._input

    def _init_class_gradients(self, label=None):
        # pylint: disable=E0401
        if self.is_tensorflow:
            import tensorflow.keras.backend as k
        else:
            import keras.backend as k

        if len(self._output.shape) == 2:
            nb_outputs = self._output.shape[1]
        else:
            raise ValueError("Unexpected output shape for classification in Keras model.")

        if label is None:
            logger.debug("Computing class gradients for all %i classes.", self.nb_classes)
            if not hasattr(self, "_class_gradients"):
                class_gradients = [k.gradients(self._predictions_op[:, i], self._input)[0] for i in range(nb_outputs)]
                self._class_gradients = k.function([self._input], class_gradients)

        else:
            if isinstance(label, int):
                unique_labels = [label]
            else:
                unique_labels = np.unique(label)
            logger.debug("Computing class gradients for classes %s.", str(unique_labels))

            if not hasattr(self, "_class_gradients_idx"):
                self._class_gradients_idx = [None for _ in range(nb_outputs)]

            for current_label in unique_labels:
                if self._class_gradients_idx[current_label] is None:
                    class_gradients = [k.gradients(self._predictions_op[:, current_label], self._input)[0]]
                    self._class_gradients_idx[current_label] = k.function([self._input], class_gradients)

    def _get_layers(self):
        """
        Return the hidden layers in the model, if applicable.

        :return: The hidden layers in the model, input and output layers excluded.
        :rtype: `list`
        """
        # pylint: disable=E0401
        if self.is_tensorflow:
            from tensorflow.keras.layers import InputLayer
        else:
            from keras.engine.topology import InputLayer

        layer_names = [layer.name for layer in self._model.layers[:-1] if not isinstance(layer, InputLayer)]
        logger.info("Inferred %i hidden layers on Keras classifier.", len(layer_names))

        return layer_names

    def set_learning_phase(self, train):
        """
        Set the learning phase for the backend framework.

        :param train: True to set the learning phase to training, False to set it to prediction.
        :type train: `bool`
        """
        # pylint: disable=E0401
        if self.is_tensorflow:
            import tensorflow.keras.backend as k
        else:
            import keras.backend as k

        if isinstance(train, bool):
            self._learning_phase = train
            k.set_learning_phase(int(train))

    def save(self, filename, path=None):
        """
        Save a model to file in the format specific to the backend framework. For Keras, .h5 format is used.

        :param filename: Name of the file where to store the model.
        :type filename: `str`
        :param path: Path of the folder where to store the model. If no path is specified, the model will be stored in
                     the default data location of the library `ART_DATA_PATH`.
        :type path: `str`
        :return: None
        """
        import os

        if path is None:
            from art.config import ART_DATA_PATH

            full_path = os.path.join(ART_DATA_PATH, filename)
        else:
            full_path = os.path.join(path, filename)
        folder = os.path.split(full_path)[0]
        if not os.path.exists(folder):
            os.makedirs(folder)

        self._model.save(str(full_path))
        logger.info("Model saved in path: %s.", full_path)

    def __getstate__(self):
        """
        Use to ensure `KerasClassifier` can be pickled.

        :return: State dictionary with instance parameters.
        :rtype: `dict`
        """
        import time

        state = self.__dict__.copy()

        # Remove the unpicklable entries
        del state["_model"]
        del state["_input"]
        del state["_output"]
        del state["_predictions_op"]
        del state["_loss"]
        del state["_loss_gradients"]
        del state["_layer_names"]

        if "_class_gradients" in state:
            del state["_class_gradients"]

        if "_class_gradients_idx" in state:
            del state["_class_gradients_idx"]

        if "_activations_func" in state:
            del state["_activations_func"]

        model_name = str(time.time()) + ".h5"
        state["model_name"] = model_name
        self.save(model_name)
        return state

    def __setstate__(self, state):
        """
        Use to ensure `KerasClassifier` can be unpickled.

        :param state: State dictionary with instance parameters to restore.
        :type state: `dict`
        """
        self.__dict__.update(state)

        # Load and update all functionality related to Keras
        # pylint: disable=E0401
        import os
        from art.config import ART_DATA_PATH

        if self.is_tensorflow:
            from tensorflow.keras.models import load_model
        else:
            from keras.models import load_model

        full_path = os.path.join(ART_DATA_PATH, state["model_name"])
        model = load_model(str(full_path))

        self._model = model
        self._initialize_params(model, state["_use_logits"], state["_input_layer"], state["_output_layer"])

    def __repr__(self):
        repr_ = (
            "%s(model=%r, use_logits=%r, channel_index=%r, clip_values=%r, preprocessing_defences=%r, "
            "postprocessing_defences=%r, preprocessing=%r, input_layer=%r, output_layer=%r)"
            % (
                self.__module__ + "." + self.__class__.__name__,
                self._model,
                self._use_logits,
                self.channel_index,
                self.clip_values,
                self.preprocessing_defences,
                self.postprocessing_defences,
                self.preprocessing,
                self._input_layer,
                self._output_layer,
            )
        )

        return repr_


def generator_fit(x, y, batch_size=128):
    """
    Minimal data generator for randomly batching large datasets.

    :param x: The data sample to batch.
    :type x: `np.ndarray`
    :param y: The labels for `x`. The first dimension has to match the first dimension of `x`.
    :type y: `np.ndarray`
    :param batch_size: The size of the batches to produce.
    :type batch_size: `int`
    :return: A batch of size `batch_size` of random samples from `(x, y)`
    :rtype: `tuple(np.ndarray, np.ndarray)`
    """
    while True:
        indices = np.random.randint(x.shape[0], size=batch_size)
        yield x[indices], y[indices]<|MERGE_RESOLUTION|>--- conflicted
+++ resolved
@@ -1,6 +1,6 @@
 # MIT License
 #
-# Copyright (C) The Adversarial Robustness Toolbox (ART) Authors 2020
+# Copyright (C) The Adversarial Robustness Toolbox (ART) Authors 2018
 #
 # Permission is hereby granted, free of charge, to any person obtaining a copy of this software and associated
 # documentation files (the "Software"), to deal in the Software without restriction, including without limitation the
@@ -442,21 +442,6 @@
         else:
             super(KerasClassifier, self).fit_generator(generator, nb_epochs=nb_epochs, **kwargs)
 
-    @property
-    def layer_names(self):
-        """
-        Return the hidden layers in the model, if applicable.
-
-        :return: The hidden layers in the model, input and output layers excluded.
-        :rtype: `list`
-
-        .. warning:: `layer_names` tries to infer the internal structure of the model.
-                     This feature comes with no guarantees on the correctness of the result.
-                     The intended order of the layers tries to match their order in the model, but this is not
-                     guaranteed either.
-        """
-        return self._layer_names
-
     def get_activations(self, x, layer, batch_size, intermediate=False):
         """
         Return the output of the specified layer for input `x`. `layer` is specified by layer index (between 0 and
@@ -492,36 +477,31 @@
         else:
             raise TypeError("Layer must be of type `str` or `int`.")
 
-<<<<<<< HEAD
+        if x.shape == self.input_shape:
+            x_expanded = np.expand_dims(x, 0)
+        else:
+            x_expanded = x
+
+        # Apply preprocessing
+        x_preprocessed, _ = self._apply_preprocessing(x=x_expanded, y=None, fit=False)
+
+        if not hasattr(self, "_activations_func"):
+            self._activations_func = {}
+
         keras_layer = self._model.get_layer(layer_name)
         num_inbound_nodes = len(getattr(keras_layer, '_inbound_nodes', []))
-        if num_inbound_nodes > 1:
-            layer_output = keras_layer.get_output_at(0)
-        else:
-            layer_output = self._model.get_layer(layer_name).output
+
+        if layer_name not in self._activations_func:
+            if num_inbound_nodes > 1:
+                layer_output = keras_layer.get_output_at(0)
+            else:
+                layer_output = self._model.get_layer(layer_name).output
+
+        self._activations_func[layer_name] = k.function([self._input], [layer_output])
 
         if intermediate:
             placeholder = k.placeholder(shape=x.shape)
-            return placeholder, self._model.get_layer(layer_name)(placeholder)
-
-        output_func = k.function([self._input], [layer_output])
-
-=======
->>>>>>> b7325fbf
-        if x.shape == self.input_shape:
-            x_expanded = np.expand_dims(x, 0)
-        else:
-            x_expanded = x
-
-        # Apply preprocessing
-        x_preprocessed, _ = self._apply_preprocessing(x=x_expanded, y=None, fit=False)
-
-        if not hasattr(self, "_activations_func"):
-            self._activations_func = {}
-
-        if layer_name not in self._activations_func:
-            layer_output = self._model.get_layer(layer_name).output
-            self._activations_func[layer_name] = k.function([self._input], [layer_output])
+            return placeholder, keras_layer(placeholder)
 
         # Determine shape of expected output and prepare array
         output_shape = self._activations_func[layer_name]([x_preprocessed[0][None, ...]])[0].shape
