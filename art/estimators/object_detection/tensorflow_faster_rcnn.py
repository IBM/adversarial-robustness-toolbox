--- conflicted
+++ resolved
@@ -100,11 +100,7 @@
                               `first_stage_localization_loss`, `first_stage_objectness_loss`,
                               `second_stage_localization_loss`, `second_stage_classification_loss`.
         """
-<<<<<<< HEAD
-        import tensorflow as tf
-=======
         import tensorflow as tf  # lgtm [py/repeated-import]
->>>>>>> 65b4a1f0
 
         # Super initialization
         super().__init__(
